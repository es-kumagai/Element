--- conflicted
+++ resolved
@@ -1,840 +1,807 @@
-<?xml version="1.0" encoding="UTF-8"?>
-
-<JUCERPROJECT id="kKApjY" name="Element MFX" displaySplashScreen="0" reportAppUsage="0"
-              splashScreenColour="Dark" projectType="audioplug" version="1.46.1"
-              bundleIdentifier="net.kushview.plugins.ElementMFX" includeBinaryInAppConfig="1"
-              cppLanguageStandard="17" companyCopyright="Copyright (c) 2017-2020 Kushview, LLC"
-              buildVST="0" buildVST3="0" buildAU="1" buildAUv3="0" buildRTAS="0"
-              buildAAX="0" buildStandalone="0" enableIAA="0" pluginName="Element MFX"
-              pluginDesc="Element Modular Effects Rack" pluginManufacturer="Kushview"
-              pluginManufacturerCode="KshV" pluginCode="ElMX" pluginChannelConfigs=""
-              pluginIsSynth="0" pluginWantsMidiIn="1" pluginProducesMidiOut="1"
-              pluginIsMidiEffectPlugin="1" pluginEditorRequiresKeys="0" pluginAUExportPrefix="ElementMFX"
-              aaxIdentifier="net.kushview.ElementMFX" companyName="Kushview"
-              companyWebsite="https://kushview.net" companyEmail="support@kushview.net"
-              defines="EL_USE_LUA=1&#10;" pluginVSTCategory="kPlugCategEffect"
-              pluginAUMainType="'aumi'" userNotes="This configuration is for the Instrument version.  &#10;IMPORTANT: ElementFX configs are overridden in ElementFXConfig.h not this project file"
-              pluginFormats="buildAU" pluginCharacteristicsValue="pluginWantsMidiIn,pluginProducesMidiOut,pluginIsMidiEffectPlugin"
-              pluginAAXCategory="8192" headerPath="../../../../../src&#10;../../../../../libs/lua/src&#10;../../../../../libs/lua&#10;../../../../../libs/lua-kv/&#10;../../../../../libs/lua-kv/src&#10;../../../../../build/include"
-              pluginRTASDisableBypass="0" pluginRTASDisableMultiMono="0" pluginAAXDisableBypass="0"
-              pluginAAXDisableMultiMono="0" jucerFormatVersion="1">
-  <MAINGROUP id="SKUipM" name="Element MFX">
-    <GROUP id="{9C95AAF2-091D-90F2-8252-0716A4C35CDF}" name="libs">
-      <GROUP id="{40F739D5-AB76-3C1C-09FB-C1258EB39883}" name="lua-kv">
-        <GROUP id="{D995EB84-6A94-18E9-97F2-D2DF31BFC385}" name="kv">
-          <GROUP id="{E5F61C4F-132F-A433-F708-FCEE4C845D22}" name="lua">
-            <FILE id="So6LVj" name="audio_buffer.hpp" compile="0" resource="0"
-                  file="../../../libs/lua-kv/kv/lua/audio_buffer.hpp"/>
-            <FILE id="bVlHwM" name="factories.hpp" compile="0" resource="0" file="../../../libs/lua-kv/kv/lua/factories.hpp"/>
-            <FILE id="GnUf0v" name="midi_buffer.hpp" compile="0" resource="0" file="../../../libs/lua-kv/kv/lua/midi_buffer.hpp"/>
-            <FILE id="SNCWRQ" name="object.hpp" compile="0" resource="0" file="../../../libs/lua-kv/kv/lua/object.hpp"/>
-            <FILE id="b1DdC7" name="widget.hpp" compile="0" resource="0" file="../../../libs/lua-kv/kv/lua/widget.hpp"/>
-          </GROUP>
-        </GROUP>
-        <GROUP id="{420ED8F1-73FE-1542-E2EB-7ECCF9E4E743}" name="src">
-          <GROUP id="{A5C108DF-2638-150B-040D-9CD52CC6DBAF}" name="kv">
-            <FILE id="qN2uh9" name="audio.c" compile="1" resource="0" file="../../../libs/lua-kv/src/kv/audio.c"/>
-            <FILE id="X4bmVZ" name="AudioBuffer.lua" compile="0" resource="0" file="../../../libs/lua-kv/src/kv/AudioBuffer.lua"/>
-            <FILE id="iH0UU4" name="AudioBuffer32.cpp" compile="1" resource="0"
-                  file="../../../libs/lua-kv/src/kv/AudioBuffer32.cpp"/>
-            <FILE id="EcD7Ci" name="AudioBuffer64.cpp" compile="1" resource="0"
-                  file="../../../libs/lua-kv/src/kv/AudioBuffer64.cpp"/>
-            <FILE id="RR3l8D" name="AudioBufferImpl.cpp" compile="0" resource="0"
-                  file="../../../libs/lua-kv/src/kv/AudioBufferImpl.cpp"/>
-            <FILE id="rXL0rx" name="Bounds.cpp" compile="1" resource="0" file="../../../libs/lua-kv/src/kv/Bounds.cpp"/>
-            <FILE id="Ve18Mg" name="byte.c" compile="1" resource="0" file="../../../libs/lua-kv/src/kv/byte.c"/>
-            <FILE id="CVPSA7" name="Desktop.cpp" compile="1" resource="0" file="../../../libs/lua-kv/src/kv/Desktop.cpp"/>
-            <FILE id="M0I7bd" name="DocumentWindow.cpp" compile="1" resource="0"
-                  file="../../../libs/lua-kv/src/kv/DocumentWindow.cpp"/>
-            <FILE id="r1hjck" name="File.cpp" compile="1" resource="0" file="../../../libs/lua-kv/src/kv/File.cpp"/>
-            <FILE id="sTgIYi" name="Graphics.cpp" compile="1" resource="0" file="../../../libs/lua-kv/src/kv/Graphics.cpp"/>
-            <FILE id="bngRn4" name="midi.c" compile="1" resource="0" file="../../../libs/lua-kv/src/kv/midi.c"/>
-            <FILE id="NcEkN1" name="MidiBuffer.cpp" compile="1" resource="0" file="../../../libs/lua-kv/src/kv/MidiBuffer.cpp"/>
-            <FILE id="fqwz0Z" name="MidiMessage.cpp" compile="1" resource="0" file="../../../libs/lua-kv/src/kv/MidiMessage.cpp"/>
-            <FILE id="kDUUNi" name="MouseEvent.cpp" compile="1" resource="0" file="../../../libs/lua-kv/src/kv/MouseEvent.cpp"/>
-            <FILE id="ho546p" name="object.lua" compile="0" resource="0" file="../../../libs/lua-kv/src/kv/object.lua"/>
-            <FILE id="IcCFFq" name="Point.cpp" compile="1" resource="0" file="../../../libs/lua-kv/src/kv/Point.cpp"/>
-            <FILE id="SbYo06" name="Rectangle.cpp" compile="1" resource="0" file="../../../libs/lua-kv/src/kv/Rectangle.cpp"/>
-            <FILE id="erJygp" name="round.c" compile="1" resource="0" file="../../../libs/lua-kv/src/kv/round.c"/>
-            <FILE id="YBis52" name="Slider.cpp" compile="1" resource="0" file="../../../libs/lua-kv/src/kv/Slider.cpp"/>
-            <FILE id="fh8KDi" name="slug.lua" compile="0" resource="0" file="../../../libs/lua-kv/src/kv/slug.lua"/>
-            <FILE id="Vdb9la" name="TextButton.cpp" compile="1" resource="0" file="../../../libs/lua-kv/src/kv/TextButton.cpp"/>
-            <FILE id="kNj8vg" name="vector.c" compile="1" resource="0" file="../../../libs/lua-kv/src/kv/vector.c"/>
-            <FILE id="A5zRnu" name="Widget.cpp" compile="1" resource="0" file="../../../libs/lua-kv/src/kv/Widget.cpp"/>
-          </GROUP>
-          <FILE id="ulzOzW" name="juce_rectangle.hpp" compile="0" resource="0"
-                file="../../../libs/lua-kv/src/juce_rectangle.hpp"/>
-          <FILE id="tOnAhb" name="kvlib.c" compile="0" resource="0" file="../../../libs/lua-kv/src/kvlib.c"/>
-          <FILE id="rDSpfJ" name="lua-kv.h" compile="0" resource="0" file="../../../libs/lua-kv/src/lua-kv.h"/>
-          <FILE id="v25pZb" name="lua-kv.hpp" compile="0" resource="0" file="../../../libs/lua-kv/src/lua-kv.hpp"/>
-          <FILE id="FHZrdf" name="luainc.h" compile="0" resource="0" file="../../../libs/lua-kv/src/luainc.h"/>
-          <FILE id="x9jCPu" name="midi_impl.c" compile="0" resource="0" file="../../../libs/lua-kv/src/midi_impl.c"/>
-          <FILE id="JRijpA" name="packed.h" compile="0" resource="0" file="../../../libs/lua-kv/src/packed.h"/>
-          <FILE id="B7VS6R" name="util.h" compile="0" resource="0" file="../../../libs/lua-kv/src/util.h"/>
-        </GROUP>
-        <GROUP id="{AEA98907-FC06-0D81-00D6-B3725C765CC7}" name="tests">
-          <FILE id="Diq77K" name="luaunit.lua" compile="0" resource="0" file="../../../libs/lua-kv/tests/luaunit.lua"/>
-          <FILE id="b9afEC" name="test_byte.lua" compile="0" resource="0" file="../../../libs/lua-kv/tests/test_byte.lua"/>
-          <FILE id="a6UOYU" name="test_midi.lua" compile="0" resource="0" file="../../../libs/lua-kv/tests/test_midi.lua"/>
-          <FILE id="X20lO5" name="test_object.lua" compile="0" resource="0" file="../../../libs/lua-kv/tests/test_object.lua"/>
-          <FILE id="h59zNc" name="TestAudioBuffer.lua" compile="0" resource="0"
-                file="../../../libs/lua-kv/tests/TestAudioBuffer.lua"/>
-          <FILE id="YWc4pR" name="TestBounds.lua" compile="0" resource="0" file="../../../libs/lua-kv/tests/TestBounds.lua"/>
-          <FILE id="MfgGQg" name="TestMidiBuffer.lua" compile="0" resource="0"
-                file="../../../libs/lua-kv/tests/TestMidiBuffer.lua"/>
-          <FILE id="XEykPh" name="TestMidiMessage.lua" compile="0" resource="0"
-                file="../../../libs/lua-kv/tests/TestMidiMessage.lua"/>
-          <FILE id="ry29gU" name="TestPoint.lua" compile="0" resource="0" file="../../../libs/lua-kv/tests/TestPoint.lua"/>
-        </GROUP>
-        <FILE id="IS4cet" name="AUTHORS" compile="0" resource="0" file="../../../libs/lua-kv/AUTHORS"/>
-        <FILE id="LO1QkC" name="config.ld" compile="0" resource="0" file="../../../libs/lua-kv/config.ld"/>
-        <FILE id="Y9yajU" name="LICENSE" compile="0" resource="0" file="../../../libs/lua-kv/LICENSE"/>
-        <FILE id="trv8oQ" name="README.md" compile="0" resource="0" file="../../../libs/lua-kv/README.md"/>
-        <FILE id="mzMqbp" name="test" compile="0" resource="0" file="../../../libs/lua-kv/test"/>
-        <FILE id="rxj58F" name="waf" compile="0" resource="0" file="../../../libs/lua-kv/waf"/>
-        <FILE id="oC5bCa" name="wscript" compile="0" resource="0" file="../../../libs/lua-kv/wscript"/>
-      </GROUP>
-    </GROUP>
-    <GROUP id="{EBBBD07C-993F-C2E5-D8CB-EF16E7E0D8B4}" name="src">
-      <GROUP id="{71AE0F53-FB08-DDDC-DE60-FB5D78B6DDA5}" name="controllers">
-        <FILE id="qiK4Gm" name="AppController.cpp" compile="1" resource="0"
-              file="../../../src/controllers/AppController.cpp"/>
-        <FILE id="TtEvjA" name="AppController.h" compile="0" resource="0" file="../../../src/controllers/AppController.h"/>
-        <FILE id="iSZZDm" name="Controller.cpp" compile="1" resource="0" file="../../../src/controllers/Controller.cpp"/>
-        <FILE id="QEjP9D" name="Controller.h" compile="0" resource="0" file="../../../src/controllers/Controller.h"/>
-        <FILE id="tiBtQk" name="DevicesController.cpp" compile="1" resource="0"
-              file="../../../src/controllers/DevicesController.cpp"/>
-        <FILE id="n5XBAc" name="DevicesController.h" compile="0" resource="0"
-              file="../../../src/controllers/DevicesController.h"/>
-        <FILE id="PbA52a" name="EngineController.cpp" compile="1" resource="0"
-              file="../../../src/controllers/EngineController.cpp"/>
-        <FILE id="z6aLQ0" name="EngineController.h" compile="0" resource="0"
-              file="../../../src/controllers/EngineController.h"/>
-        <FILE id="Zmd9qd" name="GraphController.cpp" compile="1" resource="0"
-              file="../../../src/controllers/GraphController.cpp"/>
-        <FILE id="QlEwPI" name="GraphController.h" compile="0" resource="0"
-              file="../../../src/controllers/GraphController.h"/>
-        <FILE id="zGQUkh" name="GraphManager.cpp" compile="1" resource="0"
-              file="../../../src/controllers/GraphManager.cpp"/>
-        <FILE id="JaZwWe" name="GraphManager.h" compile="0" resource="0" file="../../../src/controllers/GraphManager.h"/>
-        <FILE id="LpFVhK" name="GuiController.cpp" compile="1" resource="0"
-              file="../../../src/controllers/GuiController.cpp"/>
-        <FILE id="Mqa9cK" name="GuiController.h" compile="0" resource="0" file="../../../src/controllers/GuiController.h"/>
-        <FILE id="PGJXR2" name="MappingController.cpp" compile="1" resource="0"
-              file="../../../src/controllers/MappingController.cpp"/>
-        <FILE id="UgSOlg" name="MappingController.h" compile="0" resource="0"
-              file="../../../src/controllers/MappingController.h"/>
-        <FILE id="kmJ419" name="OSCController.cpp" compile="1" resource="0"
-              file="../../../src/controllers/OSCController.cpp"/>
-        <FILE id="f9UJzf" name="OSCController.h" compile="0" resource="0" file="../../../src/controllers/OSCController.h"/>
-        <FILE id="FU23M1" name="PresetsController.cpp" compile="1" resource="0"
-              file="../../../src/controllers/PresetsController.cpp"/>
-        <FILE id="Sq6Faj" name="PresetsController.h" compile="0" resource="0"
-              file="../../../src/controllers/PresetsController.h"/>
-        <FILE id="wrq1Mh" name="ScriptingController.cpp" compile="1" resource="0"
-              file="../../../src/controllers/ScriptingController.cpp"/>
-        <FILE id="P0eXwK" name="ScriptingController.h" compile="0" resource="0"
-              file="../../../src/controllers/ScriptingController.h"/>
-        <FILE id="nLTZNe" name="SessionController.cpp" compile="1" resource="0"
-              file="../../../src/controllers/SessionController.cpp"/>
-        <FILE id="CjiKl4" name="SessionController.h" compile="0" resource="0"
-              file="../../../src/controllers/SessionController.h"/>
-        <FILE id="Pp9EPI" name="WorkspacesController.cpp" compile="1" resource="0"
-              file="../../../src/controllers/WorkspacesController.cpp"/>
-        <FILE id="ZGFSCx" name="WorkspacesController.h" compile="0" resource="0"
-              file="../../../src/controllers/WorkspacesController.h"/>
-      </GROUP>
-      <GROUP id="{BAD03880-5058-DA9B-B102-CAF2CF071570}" name="db">
-        <FILE id="fhqkWR" name="Database.cpp" compile="1" resource="0" file="../../../src/db/Database.cpp"/>
-        <FILE id="DEBlzW" name="Database.h" compile="0" resource="0" file="../../../src/db/Database.h"/>
-      </GROUP>
-      <GROUP id="{97FBFBBA-E024-A567-97AB-C7461A203051}" name="documents">
-        <FILE id="iaufYG" name="GraphDocument.cpp" compile="1" resource="0"
-              file="../../../src/documents/GraphDocument.cpp"/>
-        <FILE id="lVEfvI" name="GraphDocument.h" compile="0" resource="0" file="../../../src/documents/GraphDocument.h"/>
-        <FILE id="N5qYEO" name="SessionDocument.cpp" compile="1" resource="0"
-              file="../../../src/documents/SessionDocument.cpp"/>
-        <FILE id="yKmTv1" name="SessionDocument.h" compile="0" resource="0"
-              file="../../../src/documents/SessionDocument.h"/>
-      </GROUP>
-      <GROUP id="{7274E58C-56C6-FFB6-71D8-44520CCA7854}" name="engine">
-        <GROUP id="{DD9703EE-6B24-62DF-5BD7-939E23F13CE8}" name="nodes">
-          <FILE id="vOxnwf" name="AllPassFilterNode.h" compile="0" resource="0"
-                file="../../../src/engine/nodes/AllPassFilterNode.h"/>
-          <FILE id="ZoMmg5" name="AudioFilePlayerNode.cpp" compile="1" resource="0"
-                file="../../../src/engine/nodes/AudioFilePlayerNode.cpp"/>
-          <FILE id="iLyT9e" name="AudioFilePlayerNode.h" compile="0" resource="0"
-                file="../../../src/engine/nodes/AudioFilePlayerNode.h"/>
-          <FILE id="b69bjf" name="AudioMixerProcessor.cpp" compile="1" resource="0"
-                file="../../../src/engine/nodes/AudioMixerProcessor.cpp"/>
-          <FILE id="ESJko5" name="AudioMixerProcessor.h" compile="0" resource="0"
-                file="../../../src/engine/nodes/AudioMixerProcessor.h"/>
-          <FILE id="UeiU6Y" name="AudioProcessorNode.cpp" compile="1" resource="0"
-                file="../../../src/engine/nodes/AudioProcessorNode.cpp"/>
-          <FILE id="Z6aBrV" name="AudioProcessorNode.h" compile="0" resource="0"
-                file="../../../src/engine/nodes/AudioProcessorNode.h"/>
-          <FILE id="hVdcwH" name="AudioRouterNode.cpp" compile="1" resource="0"
-                file="../../../src/engine/nodes/AudioRouterNode.cpp"/>
-          <FILE id="j4rK09" name="AudioRouterNode.h" compile="0" resource="0"
-                file="../../../src/engine/nodes/AudioRouterNode.h"/>
-          <FILE id="JIKTOD" name="BaseProcessor.h" compile="0" resource="0" file="../../../src/engine/nodes/BaseProcessor.h"/>
-          <FILE id="ywCmE5" name="ChannelizeProcessor.h" compile="0" resource="0"
-                file="../../../src/engine/nodes/ChannelizeProcessor.h"/>
-          <FILE id="U9UvEE" name="CombFilterProcessor.h" compile="0" resource="0"
-                file="../../../src/engine/nodes/CombFilterProcessor.h"/>
-          <FILE id="AL2gvV" name="CompressorProcessor.cpp" compile="1" resource="0"
-                file="../../../src/engine/nodes/CompressorProcessor.cpp"/>
-          <FILE id="OsSC7O" name="CompressorProcessor.h" compile="0" resource="0"
-                file="../../../src/engine/nodes/CompressorProcessor.h"/>
-          <FILE id="QfdV8a" name="EQFilterProcessor.cpp" compile="1" resource="0"
-                file="../../../src/engine/nodes/EQFilterProcessor.cpp"/>
-          <FILE id="DlPbpz" name="EQFilterProcessor.h" compile="0" resource="0"
-                file="../../../src/engine/nodes/EQFilterProcessor.h"/>
-          <FILE id="WpL16o" name="FreqSplitterProcessor.h" compile="0" resource="0"
-                file="../../../src/engine/nodes/FreqSplitterProcessor.h"/>
-          <FILE id="p1G4ER" name="LuaNode.cpp" compile="1" resource="0" file="../../../src/engine/nodes/LuaNode.cpp"/>
-          <FILE id="rlOQms" name="LuaNode.h" compile="0" resource="0" file="../../../src/engine/nodes/LuaNode.h"/>
-          <FILE id="iOiC0K" name="MediaPlayerProcessor.cpp" compile="1" resource="0"
-                file="../../../src/engine/nodes/MediaPlayerProcessor.cpp"/>
-          <FILE id="bJVlPC" name="MediaPlayerProcessor.h" compile="0" resource="0"
-                file="../../../src/engine/nodes/MediaPlayerProcessor.h"/>
-          <FILE id="sTzIz8" name="MidiChannelMapProcessor.h" compile="0" resource="0"
-                file="../../../src/engine/nodes/MidiChannelMapProcessor.h"/>
-          <FILE id="pUZRu7" name="MidiChannelSplitterNode.cpp" compile="1" resource="0"
-                file="../../../src/engine/nodes/MidiChannelSplitterNode.cpp"/>
-          <FILE id="r8f9mE" name="MidiChannelSplitterNode.h" compile="0" resource="0"
-                file="../../../src/engine/nodes/MidiChannelSplitterNode.h"/>
-          <FILE id="LGm4cI" name="MidiDeviceProcessor.cpp" compile="1" resource="0"
-                file="../../../src/engine/nodes/MidiDeviceProcessor.cpp"/>
-          <FILE id="XNMBlj" name="MidiDeviceProcessor.h" compile="0" resource="0"
-                file="../../../src/engine/nodes/MidiDeviceProcessor.h"/>
-          <FILE id="uxfj0J" name="MidiFilterNode.cpp" compile="1" resource="0"
-                file="../../../src/engine/nodes/MidiFilterNode.cpp"/>
-          <FILE id="jmufyD" name="MidiFilterNode.h" compile="0" resource="0"
-                file="../../../src/engine/nodes/MidiFilterNode.h"/>
-          <FILE id="fUJPbQ" name="MidiMonitorNode.cpp" compile="1" resource="0"
-                file="../../../src/engine/nodes/MidiMonitorNode.cpp"/>
-          <FILE id="cJWPv6" name="MidiMonitorNode.h" compile="0" resource="0"
-                file="../../../src/engine/nodes/MidiMonitorNode.h"/>
-          <FILE id="gBtIVy" name="MidiProgramMapNode.cpp" compile="1" resource="0"
-                file="../../../src/engine/nodes/MidiProgramMapNode.cpp"/>
-          <FILE id="FvygTC" name="MidiProgramMapNode.h" compile="0" resource="0"
-                file="../../../src/engine/nodes/MidiProgramMapNode.h"/>
-          <FILE id="z3bGc5" name="MidiRouterNode.cpp" compile="1" resource="0"
-                file="../../../src/engine/nodes/MidiRouterNode.cpp"/>
-          <FILE id="AKCcuw" name="MidiRouterNode.h" compile="0" resource="0"
-                file="../../../src/engine/nodes/MidiRouterNode.h"/>
-          <FILE id="KCgphv" name="NodeTypes.h" compile="0" resource="0" file="../../../src/engine/nodes/NodeTypes.h"/>
-          <FILE id="JXgM6S" name="OSCReceiverNode.cpp" compile="1" resource="0"
-                file="../../../src/engine/nodes/OSCReceiverNode.cpp"/>
-          <FILE id="uMvNeW" name="OSCReceiverNode.h" compile="0" resource="0"
-                file="../../../src/engine/nodes/OSCReceiverNode.h"/>
-          <FILE id="ZIuvVp" name="OSCSenderNode.cpp" compile="1" resource="0"
-                file="../../../src/engine/nodes/OSCSenderNode.cpp"/>
-          <FILE id="RHdQab" name="OSCSenderNode.h" compile="0" resource="0" file="../../../src/engine/nodes/OSCSenderNode.h"/>
-          <FILE id="VYHQOq" name="PlaceholderProcessor.h" compile="0" resource="0"
-                file="../../../src/engine/nodes/PlaceholderProcessor.h"/>
-          <FILE id="Rsnvho" name="ReverbProcessor.h" compile="0" resource="0"
-                file="../../../src/engine/nodes/ReverbProcessor.h"/>
-          <FILE id="q21fVU" name="ScriptNode.cpp" compile="1" resource="0" file="../../../src/engine/nodes/ScriptNode.cpp"/>
-          <FILE id="J5wsN2" name="ScriptNode.h" compile="0" resource="0" file="../../../src/engine/nodes/ScriptNode.h"/>
-          <FILE id="Jnhp68" name="SubGraphProcessor.cpp" compile="1" resource="0"
-                file="../../../src/engine/nodes/SubGraphProcessor.cpp"/>
-          <FILE id="YVYOzH" name="SubGraphProcessor.h" compile="0" resource="0"
-                file="../../../src/engine/nodes/SubGraphProcessor.h"/>
-          <FILE id="oPbn9z" name="VolumeProcessor.h" compile="0" resource="0"
-                file="../../../src/engine/nodes/VolumeProcessor.h"/>
-          <FILE id="Hjp8p3" name="WetDryProcessor.h" compile="0" resource="0"
-                file="../../../src/engine/nodes/WetDryProcessor.h"/>
-        </GROUP>
-        <FILE id="P7tWW8" name="AudioEngine.cpp" compile="1" resource="0" file="../../../src/engine/AudioEngine.cpp"/>
-        <FILE id="ZfeYwb" name="AudioEngine.h" compile="0" resource="0" file="../../../src/engine/AudioEngine.h"/>
-        <FILE id="JrsBwn" name="BaseNode.h" compile="0" resource="0" file="../../../src/engine/BaseNode.h"/>
-        <FILE id="eXiJP4" name="DataType.h" compile="0" resource="0" file="../../../src/engine/DataType.h"/>
-        <FILE id="VS52Bf" name="Engine.h" compile="0" resource="0" file="../../../src/engine/Engine.h"/>
-        <FILE id="IwHHnt" name="GraphBuilder.cpp" compile="1" resource="0"
-              file="../../../src/engine/GraphBuilder.cpp"/>
-        <FILE id="mR3eBs" name="GraphBuilder.h" compile="0" resource="0" file="../../../src/engine/GraphBuilder.h"/>
-        <FILE id="zCLPMb" name="GraphNode.cpp" compile="1" resource="0" file="../../../src/engine/GraphNode.cpp"/>
-        <FILE id="Pyvf1r" name="GraphNode.h" compile="0" resource="0" file="../../../src/engine/GraphNode.h"/>
-        <FILE id="Y2wyrN" name="GraphPort.cpp" compile="1" resource="0" file="../../../src/engine/GraphPort.cpp"/>
-        <FILE id="A9PK3S" name="GraphPort.h" compile="0" resource="0" file="../../../src/engine/GraphPort.h"/>
-        <FILE id="KHnPxo" name="GraphProcessor.cpp" compile="1" resource="0"
-              file="../../../src/engine/GraphProcessor.cpp"/>
-        <FILE id="pbHFWG" name="GraphProcessor.h" compile="0" resource="0"
-              file="../../../src/engine/GraphProcessor.h"/>
-        <FILE id="MGSfQg" name="InternalFormat.cpp" compile="1" resource="0"
-              file="../../../src/engine/InternalFormat.cpp"/>
-        <FILE id="e3ODYv" name="InternalFormat.h" compile="0" resource="0"
-              file="../../../src/engine/InternalFormat.h"/>
-        <FILE id="adnGHL" name="IONode.cpp" compile="1" resource="0" file="../../../src/engine/IONode.cpp"/>
-        <FILE id="YXFzIa" name="IONode.h" compile="0" resource="0" file="../../../src/engine/IONode.h"/>
-        <FILE id="tBkOrO" name="LinearFade.h" compile="0" resource="0" file="../../../src/engine/LinearFade.h"/>
-        <FILE id="ZM2bNc" name="MappingEngine.cpp" compile="1" resource="0"
-              file="../../../src/engine/MappingEngine.cpp"/>
-        <FILE id="qFeBfs" name="MappingEngine.h" compile="0" resource="0" file="../../../src/engine/MappingEngine.h"/>
-        <FILE id="pKp62q" name="MidiChannelMap.h" compile="0" resource="0"
-              file="../../../src/engine/MidiChannelMap.h"/>
-<<<<<<< HEAD
-        <FILE id="ZTcvz3" name="MidiClock.cpp" compile="1" resource="0" file="../../../src/engine/MidiClock.cpp"/>
-        <FILE id="lCpD0J" name="MidiClock.h" compile="0" resource="0" file="../../../src/engine/MidiClock.h"/>
-        <FILE id="nLhjvQ" name="MidiEngine.cpp" compile="1" resource="0" file="../../../src/engine/MidiEngine.cpp"/>
-        <FILE id="IXmt57" name="MidiEngine.h" compile="0" resource="0" file="../../../src/engine/MidiEngine.h"/>
-        <FILE id="z0x7n2" name="MidiIOMonitor.h" compile="0" resource="0" file="../../../src/engine/MidiIOMonitor.h"/>
-        <FILE id="imwsKo" name="MidiPipe.cpp" compile="1" resource="0" file="../../../src/engine/MidiPipe.cpp"/>
-        <FILE id="RVIfy7" name="MidiPipe.h" compile="0" resource="0" file="../../../src/engine/MidiPipe.h"/>
-        <FILE id="ZSIjyE" name="MidiTranspose.h" compile="0" resource="0" file="../../../src/engine/MidiTranspose.h"/>
-        <FILE id="wjKHd1" name="NodeFactory.cpp" compile="1" resource="0" file="../../../src/engine/NodeFactory.cpp"/>
-        <FILE id="JMot2L" name="NodeFactory.h" compile="0" resource="0" file="../../../src/engine/NodeFactory.h"/>
-        <FILE id="FMOTFt" name="NodeObject.cpp" compile="1" resource="0" file="../../../src/engine/NodeObject.cpp"/>
-        <FILE id="Z5XIQW" name="NodeObject.h" compile="0" resource="0" file="../../../src/engine/NodeObject.h"/>
-        <FILE id="tbgh3m" name="Oversampler.cpp" compile="1" resource="0" file="../../../src/engine/Oversampler.cpp"/>
-        <FILE id="QRfvOf" name="Oversampler.h" compile="0" resource="0" file="../../../src/engine/Oversampler.h"/>
-        <FILE id="ASNIEo" name="Parameter.cpp" compile="1" resource="0" file="../../../src/engine/Parameter.cpp"/>
-        <FILE id="fyKLwb" name="Parameter.h" compile="0" resource="0" file="../../../src/engine/Parameter.h"/>
-        <FILE id="tOGU7k" name="RootGraph.cpp" compile="1" resource="0" file="../../../src/engine/RootGraph.cpp"/>
-        <FILE id="H19M6E" name="RootGraph.h" compile="0" resource="0" file="../../../src/engine/RootGraph.h"/>
-        <FILE id="TUAkqi" name="ToggleGrid.h" compile="0" resource="0" file="../../../src/engine/ToggleGrid.h"/>
-        <FILE id="gGfq1I" name="Transport.cpp" compile="1" resource="0" file="../../../src/engine/Transport.cpp"/>
-        <FILE id="cdQ9B7" name="Transport.h" compile="0" resource="0" file="../../../src/engine/Transport.h"/>
-        <FILE id="zhKzzE" name="VelocityCurve.h" compile="0" resource="0" file="../../../src/engine/VelocityCurve.h"/>
-=======
-        <FILE id="VJYTo4" name="MidiClock.cpp" compile="1" resource="0" file="../../../src/engine/MidiClock.cpp"/>
-        <FILE id="FoPPx1" name="MidiClock.h" compile="0" resource="0" file="../../../src/engine/MidiClock.h"/>
-        <FILE id="fCesMd" name="MidiEngine.cpp" compile="1" resource="0" file="../../../src/engine/MidiEngine.cpp"/>
-        <FILE id="R3vUnl" name="MidiEngine.h" compile="0" resource="0" file="../../../src/engine/MidiEngine.h"/>
-        <FILE id="m79pjE" name="MidiIOMonitor.h" compile="0" resource="0" file="../../../src/engine/MidiIOMonitor.h"/>
-        <FILE id="PF1eQJ" name="MidiPipe.cpp" compile="1" resource="0" file="../../../src/engine/MidiPipe.cpp"/>
-        <FILE id="xT8jup" name="MidiPipe.h" compile="0" resource="0" file="../../../src/engine/MidiPipe.h"/>
-        <FILE id="R9ftq9" name="MidiTranspose.h" compile="0" resource="0" file="../../../src/engine/MidiTranspose.h"/>
-        <FILE id="maZkqh" name="NodeFactory.cpp" compile="1" resource="0" file="../../../src/engine/NodeFactory.cpp"/>
-        <FILE id="J7vsXm" name="NodeFactory.h" compile="0" resource="0" file="../../../src/engine/NodeFactory.h"/>
-        <FILE id="RSClPA" name="NodeObject.cpp" compile="1" resource="0" file="../../../src/engine/NodeObject.cpp"/>
-        <FILE id="UDxJOY" name="NodeObject.h" compile="0" resource="0" file="../../../src/engine/NodeObject.h"/>
-        <FILE id="IL9XzR" name="Oversampler.cpp" compile="1" resource="0" file="../../../src/engine/Oversampler.cpp"/>
-        <FILE id="uDVuFN" name="Oversampler.h" compile="0" resource="0" file="../../../src/engine/Oversampler.h"/>
-        <FILE id="SeGr3b" name="Parameter.cpp" compile="1" resource="0" file="../../../src/engine/Parameter.cpp"/>
-        <FILE id="AbhrKu" name="Parameter.h" compile="0" resource="0" file="../../../src/engine/Parameter.h"/>
-        <FILE id="iqqhMY" name="ToggleGrid.h" compile="0" resource="0" file="../../../src/engine/ToggleGrid.h"/>
-        <FILE id="q9DrEQ" name="Transport.cpp" compile="1" resource="0" file="../../../src/engine/Transport.cpp"/>
-        <FILE id="iLtQ66" name="Transport.h" compile="0" resource="0" file="../../../src/engine/Transport.h"/>
-        <FILE id="hf6BFM" name="VelocityCurve.h" compile="0" resource="0" file="../../../src/engine/VelocityCurve.h"/>
->>>>>>> acd74a1b
-      </GROUP>
-      <GROUP id="{84883060-C9B5-FED7-B0B3-E59C8C80118C}" name="gui">
-        <GROUP id="{DC7821F9-4EBD-2C8B-B8CB-9317D7CC6C9C}" name="nodes">
-          <FILE id="YnIq6X" name="AudioIONodeEditor.h" compile="0" resource="0"
-                file="../../../src/gui/nodes/AudioIONodeEditor.h"/>
-          <FILE id="MZtQAk" name="AudioRouterEditor.cpp" compile="1" resource="0"
-                file="../../../src/gui/nodes/AudioRouterEditor.cpp"/>
-          <FILE id="mjzQ8C" name="AudioRouterEditor.h" compile="0" resource="0"
-                file="../../../src/gui/nodes/AudioRouterEditor.h"/>
-          <FILE id="SSn20b" name="CompressorNodeEditor.cpp" compile="1" resource="0"
-                file="../../../src/gui/nodes/CompressorNodeEditor.cpp"/>
-          <FILE id="MYrQOu" name="CompressorNodeEditor.h" compile="0" resource="0"
-                file="../../../src/gui/nodes/CompressorNodeEditor.h"/>
-          <FILE id="DSKlwA" name="EQFilterNodeEditor.cpp" compile="1" resource="0"
-                file="../../../src/gui/nodes/EQFilterNodeEditor.cpp"/>
-          <FILE id="oWebUm" name="EQFilterNodeEditor.h" compile="0" resource="0"
-                file="../../../src/gui/nodes/EQFilterNodeEditor.h"/>
-          <FILE id="QLtt08" name="GenericNodeEditor.cpp" compile="1" resource="0"
-                file="../../../src/gui/nodes/GenericNodeEditor.cpp"/>
-          <FILE id="TzcZ8P" name="GenericNodeEditor.h" compile="0" resource="0"
-                file="../../../src/gui/nodes/GenericNodeEditor.h"/>
-          <FILE id="qKrTK4" name="KnobsComponent.cpp" compile="1" resource="0"
-                file="../../../src/gui/nodes/KnobsComponent.cpp"/>
-          <FILE id="LWXROD" name="KnobsComponent.h" compile="0" resource="0"
-                file="../../../src/gui/nodes/KnobsComponent.h"/>
-          <FILE id="WNUUfi" name="LuaNodeEditor.cpp" compile="1" resource="0"
-                file="../../../src/gui/nodes/LuaNodeEditor.cpp"/>
-          <FILE id="aQAVbE" name="LuaNodeEditor.h" compile="0" resource="0" file="../../../src/gui/nodes/LuaNodeEditor.h"/>
-          <FILE id="NPk22o" name="MidiIONodeEditor.h" compile="0" resource="0"
-                file="../../../src/gui/nodes/MidiIONodeEditor.h"/>
-          <FILE id="HCvbcD" name="MidiMonitorNodeEditor.cpp" compile="1" resource="0"
-                file="../../../src/gui/nodes/MidiMonitorNodeEditor.cpp"/>
-          <FILE id="ZIOpV2" name="MidiMonitorNodeEditor.h" compile="0" resource="0"
-                file="../../../src/gui/nodes/MidiMonitorNodeEditor.h"/>
-          <FILE id="jdg5MK" name="MidiProgramMapEditor.cpp" compile="1" resource="0"
-                file="../../../src/gui/nodes/MidiProgramMapEditor.cpp"/>
-          <FILE id="gxXV5t" name="MidiProgramMapEditor.h" compile="0" resource="0"
-                file="../../../src/gui/nodes/MidiProgramMapEditor.h"/>
-          <FILE id="eDhuo4" name="MidiRouterEditor.cpp" compile="1" resource="0"
-                file="../../../src/gui/nodes/MidiRouterEditor.cpp"/>
-          <FILE id="fSCSFi" name="MidiRouterEditor.h" compile="0" resource="0"
-                file="../../../src/gui/nodes/MidiRouterEditor.h"/>
-          <FILE id="rOV6nS" name="NodeEditorComponent.cpp" compile="1" resource="0"
-                file="../../../src/gui/nodes/NodeEditorComponent.cpp"/>
-          <FILE id="ApO206" name="NodeEditorComponent.h" compile="0" resource="0"
-                file="../../../src/gui/nodes/NodeEditorComponent.h"/>
-          <FILE id="ItfiHm" name="OSCReceiverNodeEditor.cpp" compile="1" resource="0"
-                file="../../../src/gui/nodes/OSCReceiverNodeEditor.cpp"/>
-          <FILE id="xN6D8Q" name="OSCReceiverNodeEditor.h" compile="0" resource="0"
-                file="../../../src/gui/nodes/OSCReceiverNodeEditor.h"/>
-          <FILE id="ZCAFco" name="OSCSenderNodeEditor.cpp" compile="1" resource="0"
-                file="../../../src/gui/nodes/OSCSenderNodeEditor.cpp"/>
-          <FILE id="ZRsd5z" name="OSCSenderNodeEditor.h" compile="0" resource="0"
-                file="../../../src/gui/nodes/OSCSenderNodeEditor.h"/>
-          <FILE id="VaenqD" name="ScriptNodeEditor.cpp" compile="1" resource="0"
-                file="../../../src/gui/nodes/ScriptNodeEditor.cpp"/>
-          <FILE id="Erfa06" name="ScriptNodeEditor.h" compile="0" resource="0"
-                file="../../../src/gui/nodes/ScriptNodeEditor.h"/>
-          <FILE id="fXg1ys" name="VolumeNodeEditor.cpp" compile="1" resource="0"
-                file="../../../src/gui/nodes/VolumeNodeEditor.cpp"/>
-          <FILE id="nD5U2j" name="VolumeNodeEditor.h" compile="0" resource="0"
-                file="../../../src/gui/nodes/VolumeNodeEditor.h"/>
-        </GROUP>
-        <GROUP id="{575558F5-3CA6-B747-D709-C2633C88592C}" name="properties">
-          <FILE id="X7KWBA" name="MidiMultiChannelPropertyComponent.h" compile="0"
-                resource="0" file="../../../src/gui/properties/MidiMultiChannelPropertyComponent.h"/>
-          <FILE id="D13Saa" name="NodeProperties.cpp" compile="1" resource="0"
-                file="../../../src/gui/properties/NodeProperties.cpp"/>
-          <FILE id="Yk2BjV" name="NodeProperties.h" compile="0" resource="0"
-                file="../../../src/gui/properties/NodeProperties.h"/>
-          <FILE id="GFl8AB" name="NodePropertyPanel.cpp" compile="1" resource="0"
-                file="../../../src/gui/properties/NodePropertyPanel.cpp"/>
-          <FILE id="mXswGs" name="NodePropertyPanel.h" compile="0" resource="0"
-                file="../../../src/gui/properties/NodePropertyPanel.h"/>
-        </GROUP>
-        <GROUP id="{2D225063-C9B3-F393-1EA2-65081CECDF07}" name="views">
-          <FILE id="uTqXUv" name="ContentView.cpp" compile="1" resource="0" file="../../../src/gui/views/ContentView.cpp"/>
-          <FILE id="j2hSDa" name="ContentView.h" compile="0" resource="0" file="../../../src/gui/views/ContentView.h"/>
-          <FILE id="F7yWMA" name="ControllerDevicesView.cpp" compile="1" resource="0"
-                file="../../../src/gui/views/ControllerDevicesView.cpp"/>
-          <FILE id="w1lvDQ" name="ControllerDevicesView.h" compile="0" resource="0"
-                file="../../../src/gui/views/ControllerDevicesView.h"/>
-          <FILE id="lf8InK" name="ControllerMapsView.cpp" compile="1" resource="0"
-                file="../../../src/gui/views/ControllerMapsView.cpp"/>
-          <FILE id="wNiri5" name="ControllerMapsView.h" compile="0" resource="0"
-                file="../../../src/gui/views/ControllerMapsView.h"/>
-          <FILE id="OYv51I" name="EmptyContentView.h" compile="0" resource="0"
-                file="../../../src/gui/views/EmptyContentView.h"/>
-          <FILE id="VcM5nE" name="GraphDisplayView.h" compile="0" resource="0"
-                file="../../../src/gui/views/GraphDisplayView.h"/>
-          <FILE id="bf7o9I" name="GraphEditorView.cpp" compile="1" resource="0"
-                file="../../../src/gui/views/GraphEditorView.cpp"/>
-          <FILE id="amNGwA" name="GraphEditorView.h" compile="0" resource="0"
-                file="../../../src/gui/views/GraphEditorView.h"/>
-          <FILE id="zALFo7" name="GraphMixerView.cpp" compile="1" resource="0"
-                file="../../../src/gui/views/GraphMixerView.cpp"/>
-          <FILE id="q6jiza" name="GraphMixerView.h" compile="0" resource="0"
-                file="../../../src/gui/views/GraphMixerView.h"/>
-          <FILE id="yKeAlQ" name="GraphSettingsView.cpp" compile="1" resource="0"
-                file="../../../src/gui/views/GraphSettingsView.cpp"/>
-          <FILE id="c3SKNR" name="GraphSettingsView.h" compile="0" resource="0"
-                file="../../../src/gui/views/GraphSettingsView.h"/>
-          <FILE id="MRm46o" name="KeymapEditorView.cpp" compile="1" resource="0"
-                file="../../../src/gui/views/KeymapEditorView.cpp"/>
-          <FILE id="dvko33" name="KeymapEditorView.h" compile="0" resource="0"
-                file="../../../src/gui/views/KeymapEditorView.h"/>
-          <FILE id="NqGza6" name="LuaConsoleView.cpp" compile="1" resource="0"
-                file="../../../src/gui/views/LuaConsoleView.cpp"/>
-          <FILE id="WAFuCY" name="LuaConsoleView.h" compile="0" resource="0"
-                file="../../../src/gui/views/LuaConsoleView.h"/>
-          <FILE id="wQ7Kl2" name="NavigationView.cpp" compile="1" resource="0"
-                file="../../../src/gui/views/NavigationView.cpp"/>
-          <FILE id="IhdjZK" name="NavigationView.h" compile="0" resource="0"
-                file="../../../src/gui/views/NavigationView.h"/>
-          <FILE id="bJrJUD" name="NodeChannelStripView.cpp" compile="1" resource="0"
-                file="../../../src/gui/views/NodeChannelStripView.cpp"/>
-          <FILE id="pBjPdC" name="NodeChannelStripView.h" compile="0" resource="0"
-                file="../../../src/gui/views/NodeChannelStripView.h"/>
-          <FILE id="zeLSPm" name="NodeEditorContentView.cpp" compile="1" resource="0"
-                file="../../../src/gui/views/NodeEditorContentView.cpp"/>
-          <FILE id="bBdcGT" name="NodeEditorContentView.h" compile="0" resource="0"
-                file="../../../src/gui/views/NodeEditorContentView.h"/>
-          <FILE id="tzyjvV" name="NodeMidiContentView.cpp" compile="1" resource="0"
-                file="../../../src/gui/views/NodeMidiContentView.cpp"/>
-          <FILE id="BsVebD" name="NodeMidiContentView.h" compile="0" resource="0"
-                file="../../../src/gui/views/NodeMidiContentView.h"/>
-          <FILE id="Xe9YWj" name="NodePortsTableView.cpp" compile="1" resource="0"
-                file="../../../src/gui/views/NodePortsTableView.cpp"/>
-          <FILE id="PPjLP0" name="NodePortsTableView.h" compile="0" resource="0"
-                file="../../../src/gui/views/NodePortsTableView.h"/>
-          <FILE id="haSuAK" name="PluginsPanelView.cpp" compile="1" resource="0"
-                file="../../../src/gui/views/PluginsPanelView.cpp"/>
-          <FILE id="Wkx8zY" name="PluginsPanelView.h" compile="0" resource="0"
-                file="../../../src/gui/views/PluginsPanelView.h"/>
-          <FILE id="yri2uW" name="SessionSettingsView.cpp" compile="1" resource="0"
-                file="../../../src/gui/views/SessionSettingsView.cpp"/>
-          <FILE id="ioASWB" name="SessionSettingsView.h" compile="0" resource="0"
-                file="../../../src/gui/views/SessionSettingsView.h"/>
-          <FILE id="ctX6i4" name="SessionTreeContentView.cpp" compile="1" resource="0"
-                file="../../../src/gui/views/SessionTreeContentView.cpp"/>
-          <FILE id="sgglkA" name="SessionTreeContentView.h" compile="0" resource="0"
-                file="../../../src/gui/views/SessionTreeContentView.h"/>
-          <FILE id="KmpiFL" name="VirtualKeyboardView.cpp" compile="1" resource="0"
-                file="../../../src/gui/views/VirtualKeyboardView.cpp"/>
-          <FILE id="f9QGr1" name="VirtualKeyboardView.h" compile="0" resource="0"
-                file="../../../src/gui/views/VirtualKeyboardView.h"/>
-        </GROUP>
-        <GROUP id="{79D613BA-F0B3-94FC-BA26-8D0DABAEE24C}" name="widgets">
-          <FILE id="JJRPjW" name="AudioDeviceSelectorComponent.cpp" compile="1"
-                resource="0" file="../../../src/gui/widgets/AudioDeviceSelectorComponent.cpp"/>
-          <FILE id="P0Seew" name="AudioDeviceSelectorComponent.h" compile="0"
-                resource="0" file="../../../src/gui/widgets/AudioDeviceSelectorComponent.h"/>
-          <FILE id="gAYzeb" name="BreadCrumbComponent.h" compile="0" resource="0"
-                file="../../../src/gui/widgets/BreadCrumbComponent.h"/>
-          <FILE id="PTP20D" name="Console.cpp" compile="1" resource="0" file="../../../src/gui/widgets/Console.cpp"/>
-          <FILE id="ua0O7f" name="Console.h" compile="0" resource="0" file="../../../src/gui/widgets/Console.h"/>
-          <FILE id="KEKn4u" name="HorizontalListBox.cpp" compile="1" resource="0"
-                file="../../../src/gui/widgets/HorizontalListBox.cpp"/>
-          <FILE id="GWnUQT" name="HorizontalListBox.h" compile="0" resource="0"
-                file="../../../src/gui/widgets/HorizontalListBox.h"/>
-          <FILE id="qEk8L3" name="LogListBox.h" compile="0" resource="0" file="../../../src/gui/widgets/LogListBox.h"/>
-          <FILE id="L7VOJv" name="LuaConsole.cpp" compile="1" resource="0" file="../../../src/gui/widgets/LuaConsole.cpp"/>
-          <FILE id="RJkaur" name="LuaConsole.h" compile="0" resource="0" file="../../../src/gui/widgets/LuaConsole.h"/>
-          <FILE id="nn3Q3N" name="MidiBlinker.cpp" compile="1" resource="0" file="../../../src/gui/widgets/MidiBlinker.cpp"/>
-          <FILE id="qXr1b9" name="MidiBlinker.h" compile="0" resource="0" file="../../../src/gui/widgets/MidiBlinker.h"/>
-          <FILE id="u3NK3e" name="MidiChannelSelectComponent.h" compile="0" resource="0"
-                file="../../../src/gui/widgets/MidiChannelSelectComponent.h"/>
-          <FILE id="CXpFrx" name="NodeListComboBox.h" compile="0" resource="0"
-                file="../../../src/gui/widgets/NodeListComboBox.h"/>
-          <FILE id="pu0UtE" name="NodeMidiProgramComponent.cpp" compile="1" resource="0"
-                file="../../../src/gui/widgets/NodeMidiProgramComponent.cpp"/>
-          <FILE id="habxR7" name="NodeMidiProgramComponent.h" compile="0" resource="0"
-                file="../../../src/gui/widgets/NodeMidiProgramComponent.h"/>
-          <FILE id="gekIHZ" name="SessionGraphsListBox.cpp" compile="1" resource="0"
-                file="../../../src/gui/widgets/SessionGraphsListBox.cpp"/>
-          <FILE id="ZBsB9z" name="SessionGraphsListBox.h" compile="0" resource="0"
-                file="../../../src/gui/widgets/SessionGraphsListBox.h"/>
-          <FILE id="nrHb09" name="Spinner.h" compile="0" resource="0" file="../../../src/gui/widgets/Spinner.h"/>
-        </GROUP>
-        <GROUP id="{E23170FF-EBF4-228B-E755-850ABFC273E6}" name="workspace">
-          <FILE id="SzPl6R" name="ContentViewPanel.h" compile="0" resource="0"
-                file="../../../src/gui/workspace/ContentViewPanel.h"/>
-          <FILE id="zv8V0T" name="GraphEditorPanel.h" compile="0" resource="0"
-                file="../../../src/gui/workspace/GraphEditorPanel.h"/>
-          <FILE id="lkq7s8" name="GraphMixerPanel.h" compile="0" resource="0"
-                file="../../../src/gui/workspace/GraphMixerPanel.h"/>
-          <FILE id="vPng9y" name="PanelTypes.cpp" compile="1" resource="0" file="../../../src/gui/workspace/PanelTypes.cpp"/>
-          <FILE id="x3Gtet" name="PanelTypes.h" compile="0" resource="0" file="../../../src/gui/workspace/PanelTypes.h"/>
-          <FILE id="POBnzI" name="PluginsPanel.cpp" compile="1" resource="0"
-                file="../../../src/gui/workspace/PluginsPanel.cpp"/>
-          <FILE id="gkLicy" name="PluginsPanel.h" compile="0" resource="0" file="../../../src/gui/workspace/PluginsPanel.h"/>
-          <FILE id="HNq59x" name="VirtualKeyboardPanel.h" compile="0" resource="0"
-                file="../../../src/gui/workspace/VirtualKeyboardPanel.h"/>
-          <FILE id="JOAo5o" name="WorkspacePanel.h" compile="0" resource="0"
-                file="../../../src/gui/workspace/WorkspacePanel.h"/>
-        </GROUP>
-        <FILE id="jG4tMP" name="AboutComponent.cpp" compile="1" resource="0"
-              file="../../../src/gui/AboutComponent.cpp"/>
-        <FILE id="mSldHg" name="AboutComponent.h" compile="0" resource="0"
-              file="../../../src/gui/AboutComponent.h"/>
-        <FILE id="ACJrvv" name="Artist.h" compile="0" resource="0" file="../../../src/gui/Artist.h"/>
-        <FILE id="cOPRlD" name="AssetTreeView.cpp" compile="1" resource="0"
-              file="../../../src/gui/AssetTreeView.cpp"/>
-        <FILE id="Upv87A" name="AssetTreeView.h" compile="0" resource="0" file="../../../src/gui/AssetTreeView.h"/>
-        <FILE id="CTqLQH" name="AudioIOPanelView.cpp" compile="1" resource="0"
-              file="../../../src/gui/AudioIOPanelView.cpp"/>
-        <FILE id="eDmHJ0" name="AudioIOPanelView.h" compile="0" resource="0"
-              file="../../../src/gui/AudioIOPanelView.h"/>
-        <FILE id="T4u16T" name="BlockComponent.cpp" compile="1" resource="0"
-              file="../../../src/gui/BlockComponent.cpp"/>
-        <FILE id="IHVQr9" name="BlockComponent.h" compile="0" resource="0"
-              file="../../../src/gui/BlockComponent.h"/>
-        <FILE id="YnjlMk" name="Buttons.cpp" compile="1" resource="0" file="../../../src/gui/Buttons.cpp"/>
-        <FILE id="B1ELEb" name="Buttons.h" compile="0" resource="0" file="../../../src/gui/Buttons.h"/>
-        <FILE id="ymppD9" name="ChannelStripComponent.cpp" compile="1" resource="0"
-              file="../../../src/gui/ChannelStripComponent.cpp"/>
-        <FILE id="y37S46" name="ChannelStripComponent.h" compile="0" resource="0"
-              file="../../../src/gui/ChannelStripComponent.h"/>
-        <FILE id="Y8OHjC" name="ConnectionGrid.cpp" compile="1" resource="0"
-              file="../../../src/gui/ConnectionGrid.cpp"/>
-        <FILE id="CWeVwd" name="ConnectionGrid.h" compile="0" resource="0"
-              file="../../../src/gui/ConnectionGrid.h"/>
-        <FILE id="cKxCPw" name="ContentComponent.cpp" compile="1" resource="0"
-              file="../../../src/gui/ContentComponent.cpp"/>
-        <FILE id="gCFLl4" name="ContentComponent.h" compile="0" resource="0"
-              file="../../../src/gui/ContentComponent.h"/>
-        <FILE id="ak4ekL" name="ContentComponentPro.cpp" compile="1" resource="0"
-              file="../../../src/gui/ContentComponentPro.cpp"/>
-        <FILE id="BuZiYq" name="ContentComponentPro.h" compile="0" resource="0"
-              file="../../../src/gui/ContentComponentPro.h"/>
-        <FILE id="c1umXx" name="ContentComponentSolo.cpp" compile="1" resource="0"
-              file="../../../src/gui/ContentComponentSolo.cpp"/>
-        <FILE id="ed8Wle" name="ContentComponentSolo.h" compile="0" resource="0"
-              file="../../../src/gui/ContentComponentSolo.h"/>
-        <FILE id="twamqO" name="ContextMenus.cpp" compile="1" resource="0"
-              file="../../../src/gui/ContextMenus.cpp"/>
-        <FILE id="sIV8YE" name="ContextMenus.h" compile="0" resource="0" file="../../../src/gui/ContextMenus.h"/>
-        <FILE id="ac17os" name="GraphEditorComponent.cpp" compile="1" resource="0"
-              file="../../../src/gui/GraphEditorComponent.cpp"/>
-        <FILE id="uPE4qY" name="GraphEditorComponent.h" compile="0" resource="0"
-              file="../../../src/gui/GraphEditorComponent.h"/>
-        <FILE id="Muh3RL" name="GuiCommon.h" compile="0" resource="0" file="../../../src/gui/GuiCommon.h"/>
-        <FILE id="XaN1sr" name="Icons.cpp" compile="1" resource="0" file="../../../src/gui/Icons.cpp"/>
-        <FILE id="YpVQiy" name="Icons.h" compile="0" resource="0" file="../../../src/gui/Icons.h"/>
-        <FILE id="Mj4LUg" name="LookAndFeel.cpp" compile="1" resource="0" file="../../../src/gui/LookAndFeel.cpp"/>
-        <FILE id="okbHMn" name="LookAndFeel.h" compile="0" resource="0" file="../../../src/gui/LookAndFeel.h"/>
-        <FILE id="mLI5KS" name="LuaTokeniser.cpp" compile="1" resource="0"
-              file="../../../src/gui/LuaTokeniser.cpp"/>
-        <FILE id="yKMm7f" name="LuaTokeniser.h" compile="0" resource="0" file="../../../src/gui/LuaTokeniser.h"/>
-        <FILE id="tq5WBV" name="MainMenu.cpp" compile="1" resource="0" file="../../../src/gui/MainMenu.cpp"/>
-        <FILE id="CXtKim" name="MainMenu.h" compile="0" resource="0" file="../../../src/gui/MainMenu.h"/>
-        <FILE id="uHNHQr" name="MainWindow.cpp" compile="1" resource="0" file="../../../src/gui/MainWindow.cpp"/>
-        <FILE id="rQzKhp" name="MainWindow.h" compile="0" resource="0" file="../../../src/gui/MainWindow.h"/>
-        <FILE id="iFwQOb" name="NavigationConcertinaPanel.cpp" compile="1"
-              resource="0" file="../../../src/gui/NavigationConcertinaPanel.cpp"/>
-        <FILE id="gdszx5" name="NavigationConcertinaPanel.h" compile="0" resource="0"
-              file="../../../src/gui/NavigationConcertinaPanel.h"/>
-        <FILE id="q65maJ" name="NodeChannelStripComponent.h" compile="0" resource="0"
-              file="../../../src/gui/NodeChannelStripComponent.h"/>
-<<<<<<< HEAD
-        <FILE id="LyoFqC" name="NodeEditorFactory.cpp" compile="1" resource="0"
-              file="../../../src/gui/NodeEditorFactory.cpp"/>
-        <FILE id="luiHbl" name="NodeEditorFactory.h" compile="0" resource="0"
-              file="../../../src/gui/NodeEditorFactory.h"/>
-        <FILE id="bz5a1T" name="NodeIOConfiguration.cpp" compile="1" resource="0"
-=======
-        <FILE id="ZQuR2q" name="NodeEditorFactory.cpp" compile="1" resource="0"
-              file="../../../src/gui/NodeEditorFactory.cpp"/>
-        <FILE id="xebeoS" name="NodeEditorFactory.h" compile="0" resource="0"
-              file="../../../src/gui/NodeEditorFactory.h"/>
-        <FILE id="QdfymV" name="NodeIOConfiguration.cpp" compile="1" resource="0"
->>>>>>> acd74a1b
-              file="../../../src/gui/NodeIOConfiguration.cpp"/>
-        <FILE id="dbUb2M" name="NodeIOConfiguration.h" compile="0" resource="0"
-              file="../../../src/gui/NodeIOConfiguration.h"/>
-        <FILE id="MqW7BI" name="NoteClipItem.h" compile="0" resource="0" file="../../../src/gui/NoteClipItem.h"/>
-        <FILE id="PCmnc3" name="PluginManagerComponent.cpp" compile="1" resource="0"
-              file="../../../src/gui/PluginManagerComponent.cpp"/>
-        <FILE id="ODDBtk" name="PluginManagerComponent.h" compile="0" resource="0"
-              file="../../../src/gui/PluginManagerComponent.h"/>
-        <FILE id="KzsGtV" name="PluginWindow.cpp" compile="1" resource="0"
-              file="../../../src/gui/PluginWindow.cpp"/>
-        <FILE id="rpQewh" name="PluginWindow.h" compile="0" resource="0" file="../../../src/gui/PluginWindow.h"/>
-        <FILE id="EBMMhv" name="PreferencesComponent.cpp" compile="1" resource="0"
-              file="../../../src/gui/PreferencesComponent.cpp"/>
-        <FILE id="Ks67M0" name="PreferencesComponent.h" compile="0" resource="0"
-              file="../../../src/gui/PreferencesComponent.h"/>
-        <FILE id="hagHvD" name="RackContentView.cpp" compile="1" resource="0"
-              file="../../../src/gui/RackContentView.cpp"/>
-        <FILE id="N3UsYt" name="RackContentView.h" compile="0" resource="0"
-              file="../../../src/gui/RackContentView.h"/>
-        <FILE id="Utqxxa" name="SequencerClipItem.cpp" compile="1" resource="0"
-              file="../../../src/gui/SequencerClipItem.cpp"/>
-        <FILE id="ZZDUTP" name="SequencerClipItem.h" compile="0" resource="0"
-              file="../../../src/gui/SequencerClipItem.h"/>
-        <FILE id="F7LRkA" name="SequencerComponent.cpp" compile="1" resource="0"
-              file="../../../src/gui/SequencerComponent.cpp"/>
-        <FILE id="x8q26w" name="SequencerComponent.h" compile="0" resource="0"
-              file="../../../src/gui/SequencerComponent.h"/>
-        <FILE id="hQFSI2" name="SessionImportWizard.cpp" compile="1" resource="0"
-              file="../../../src/gui/SessionImportWizard.cpp"/>
-        <FILE id="fksD4k" name="SessionImportWizard.h" compile="0" resource="0"
-              file="../../../src/gui/SessionImportWizard.h"/>
-        <FILE id="xnicYe" name="SessionTreePanel.cpp" compile="1" resource="0"
-              file="../../../src/gui/SessionTreePanel.cpp"/>
-        <FILE id="vRaoK5" name="SessionTreePanel.h" compile="0" resource="0"
-              file="../../../src/gui/SessionTreePanel.h"/>
-        <FILE id="cpegFE" name="SystemTray.cpp" compile="1" resource="0" file="../../../src/gui/SystemTray.cpp"/>
-        <FILE id="KmHsiN" name="SystemTray.h" compile="0" resource="0" file="../../../src/gui/SystemTray.h"/>
-        <FILE id="MIcfpP" name="TempoAndMeterBar.h" compile="0" resource="0"
-              file="../../../src/gui/TempoAndMeterBar.h"/>
-        <FILE id="O2miSA" name="Timeline.h" compile="0" resource="0" file="../../../src/gui/Timeline.h"/>
-        <FILE id="PfvTwk" name="TransportBar.cpp" compile="1" resource="0"
-              file="../../../src/gui/TransportBar.cpp"/>
-        <FILE id="tjAATR" name="TransportBar.h" compile="0" resource="0" file="../../../src/gui/TransportBar.h"/>
-        <FILE id="jjMori" name="TreeviewBase.cpp" compile="1" resource="0"
-              file="../../../src/gui/TreeviewBase.cpp"/>
-        <FILE id="NP77oJ" name="TreeviewBase.h" compile="0" resource="0" file="../../../src/gui/TreeviewBase.h"/>
-        <FILE id="Pz8lMM" name="ViewHelpers.cpp" compile="1" resource="0" file="../../../src/gui/ViewHelpers.cpp"/>
-        <FILE id="H1IHVz" name="ViewHelpers.h" compile="0" resource="0" file="../../../src/gui/ViewHelpers.h"/>
-        <FILE id="FXH1NB" name="Window.cpp" compile="1" resource="0" file="../../../src/gui/Window.cpp"/>
-        <FILE id="BMy7lt" name="Window.h" compile="0" resource="0" file="../../../src/gui/Window.h"/>
-        <FILE id="k9l94Y" name="WindowManager.cpp" compile="1" resource="0"
-              file="../../../src/gui/WindowManager.cpp"/>
-        <FILE id="CsZUPD" name="WindowManager.h" compile="0" resource="0" file="../../../src/gui/WindowManager.h"/>
-        <FILE id="LiZgrV" name="Workspace.cpp" compile="1" resource="0" file="../../../src/gui/Workspace.cpp"/>
-        <FILE id="D2uLXn" name="Workspace.h" compile="0" resource="0" file="../../../src/gui/Workspace.h"/>
-      </GROUP>
-      <GROUP id="{DD979694-5AE0-234A-ECE1-747817F6800F}" name="messages">
-        <FILE id="BUVhes" name="ControllerDeviceMessages.h" compile="0" resource="0"
-              file="../../../src/messages/ControllerDeviceMessages.h"/>
-        <FILE id="i5g0Xu" name="GuiMessages.h" compile="0" resource="0" file="../../../src/messages/GuiMessages.h"/>
-      </GROUP>
-      <GROUP id="{499CFF4E-57EC-DE21-0262-C44280EF7835}" name="plugins">
-        <FILE id="QCmQjD" name="PluginEditor.cpp" compile="1" resource="0"
-              file="../../../src/plugins/PluginEditor.cpp"/>
-        <FILE id="LvdsC5" name="PluginEditor.h" compile="0" resource="0" file="../../../src/plugins/PluginEditor.h"/>
-        <FILE id="Kd6GA8" name="PluginProcessor.cpp" compile="1" resource="0"
-              file="../../../src/plugins/PluginProcessor.cpp"/>
-        <FILE id="QhEJyz" name="PluginProcessor.h" compile="0" resource="0"
-              file="../../../src/plugins/PluginProcessor.h"/>
-      </GROUP>
-      <GROUP id="{157AA712-A251-0DED-CAAB-2093AD5216C2}" name="scripting">
-        <FILE id="rIe7XM" name="DSPScript.cpp" compile="1" resource="0" file="../../../src/scripting/DSPScript.cpp"/>
-        <FILE id="t8Ejnz" name="DSPScript.h" compile="0" resource="0" file="../../../src/scripting/DSPScript.h"/>
-        <FILE id="VJ4Dt3" name="DSPUIScript.cpp" compile="1" resource="0" file="../../../src/scripting/DSPUIScript.cpp"/>
-        <FILE id="NZU20Z" name="DSPUIScript.h" compile="0" resource="0" file="../../../src/scripting/DSPUIScript.h"/>
-        <FILE id="GRJx1i" name="JuceBindings.cpp" compile="1" resource="0"
-              file="../../../src/scripting/JuceBindings.cpp"/>
-        <FILE id="xOavCF" name="LuaBindings.cpp" compile="1" resource="0" file="../../../src/scripting/LuaBindings.cpp"/>
-        <FILE id="mpjTne" name="LuaBindings.h" compile="0" resource="0" file="../../../src/scripting/LuaBindings.h"/>
-        <FILE id="nOwjoS" name="LuaLib.cpp" compile="1" resource="0" file="../../../src/scripting/LuaLib.cpp"/>
-        <FILE id="HVOHvR" name="Script.cpp" compile="1" resource="0" file="../../../src/scripting/Script.cpp"/>
-        <FILE id="dhjJ6p" name="Script.h" compile="0" resource="0" file="../../../src/scripting/Script.h"/>
-        <FILE id="peTmz5" name="ScriptDescription.cpp" compile="1" resource="0"
-              file="../../../src/scripting/ScriptDescription.cpp"/>
-        <FILE id="sIgcc5" name="ScriptDescription.h" compile="0" resource="0"
-              file="../../../src/scripting/ScriptDescription.h"/>
-        <FILE id="ZEdAEn" name="ScriptingEngine.cpp" compile="1" resource="0"
-              file="../../../src/scripting/ScriptingEngine.cpp"/>
-        <FILE id="DSSQCx" name="ScriptingEngine.h" compile="0" resource="0"
-              file="../../../src/scripting/ScriptingEngine.h"/>
-        <FILE id="dexlxA" name="ScriptInstance.h" compile="0" resource="0"
-              file="../../../src/scripting/ScriptInstance.h"/>
-        <FILE id="Dj9C1s" name="ScriptManager.cpp" compile="1" resource="0"
-              file="../../../src/scripting/ScriptManager.cpp"/>
-        <FILE id="eChiN4" name="ScriptManager.h" compile="0" resource="0" file="../../../src/scripting/ScriptManager.h"/>
-      </GROUP>
-      <GROUP id="{BABAFE4B-1C42-02FD-52CE-D9CC2B60A1E7}" name="session">
-        <FILE id="iGzcqT" name="Asset.cpp" compile="1" resource="0" file="../../../src/session/Asset.cpp"/>
-        <FILE id="T9yTFu" name="Asset.h" compile="0" resource="0" file="../../../src/session/Asset.h"/>
-        <FILE id="eqnDMj" name="AssetTree.cpp" compile="1" resource="0" file="../../../src/session/AssetTree.cpp"/>
-        <FILE id="y9WiLE" name="AssetTree.h" compile="0" resource="0" file="../../../src/session/AssetTree.h"/>
-        <FILE id="cHmuUg" name="AssetType.h" compile="0" resource="0" file="../../../src/session/AssetType.h"/>
-        <FILE id="dOVZXz" name="ClipModel.h" compile="0" resource="0" file="../../../src/session/ClipModel.h"/>
-        <FILE id="LQPoBe" name="CommandManager.h" compile="0" resource="0"
-              file="../../../src/session/CommandManager.h"/>
-        <FILE id="Ac5CDi" name="ControllerDevice.cpp" compile="1" resource="0"
-              file="../../../src/session/ControllerDevice.cpp"/>
-        <FILE id="q5latv" name="ControllerDevice.h" compile="0" resource="0"
-              file="../../../src/session/ControllerDevice.h"/>
-        <FILE id="PdtA8u" name="DeviceManager.cpp" compile="1" resource="0"
-              file="../../../src/session/DeviceManager.cpp"/>
-        <FILE id="AzRYS8" name="DeviceManager.h" compile="0" resource="0" file="../../../src/session/DeviceManager.h"/>
-        <FILE id="tFk9q7" name="Graph.cpp" compile="1" resource="0" file="../../../src/session/Graph.cpp"/>
-        <FILE id="hl5iwX" name="Graph.h" compile="0" resource="0" file="../../../src/session/Graph.h"/>
-        <FILE id="dxB64G" name="MediaManager.cpp" compile="1" resource="0"
-              file="../../../src/session/MediaManager.cpp"/>
-        <FILE id="bAAG9s" name="MediaManager.h" compile="0" resource="0" file="../../../src/session/MediaManager.h"/>
-        <FILE id="BXQ1xB" name="MediaModel.h" compile="0" resource="0" file="../../../src/session/MediaModel.h"/>
-        <FILE id="ubh8Cj" name="MediaStorage.h" compile="0" resource="0" file="../../../src/session/MediaStorage.h"/>
-        <FILE id="AssMiu" name="MidiClip.cpp" compile="1" resource="0" file="../../../src/session/MidiClip.cpp"/>
-        <FILE id="TtXMtV" name="MidiClip.h" compile="0" resource="0" file="../../../src/session/MidiClip.h"/>
-        <FILE id="Dm5SUw" name="Module.h" compile="0" resource="0" file="../../../src/session/Module.h"/>
-        <FILE id="v6t6sR" name="Node.cpp" compile="1" resource="0" file="../../../src/session/Node.cpp"/>
-        <FILE id="hp9I4G" name="Node.h" compile="0" resource="0" file="../../../src/session/Node.h"/>
-        <FILE id="GZbuci" name="Note.cpp" compile="1" resource="0" file="../../../src/session/Note.cpp"/>
-        <FILE id="T8jE2K" name="Note.h" compile="0" resource="0" file="../../../src/session/Note.h"/>
-        <FILE id="o084wv" name="NoteSequence.cpp" compile="1" resource="0"
-              file="../../../src/session/NoteSequence.cpp"/>
-        <FILE id="dtC5IR" name="NoteSequence.h" compile="0" resource="0" file="../../../src/session/NoteSequence.h"/>
-        <FILE id="TtfVtr" name="PluginManager.cpp" compile="1" resource="0"
-              file="../../../src/session/PluginManager.cpp"/>
-        <FILE id="NJI5zR" name="PluginManager.h" compile="0" resource="0" file="../../../src/session/PluginManager.h"/>
-        <FILE id="S5VrSw" name="Presets.h" compile="0" resource="0" file="../../../src/session/Presets.h"/>
-        <FILE id="C8Esm7" name="Sequence.cpp" compile="1" resource="0" file="../../../src/session/Sequence.cpp"/>
-        <FILE id="H6aSRO" name="Sequence.h" compile="0" resource="0" file="../../../src/session/Sequence.h"/>
-        <FILE id="hlZSy8" name="Session.cpp" compile="1" resource="0" file="../../../src/session/Session.cpp"/>
-        <FILE id="E7cYx9" name="Session.h" compile="0" resource="0" file="../../../src/session/Session.h"/>
-        <FILE id="gfNLiL" name="SessionTrack.cpp" compile="1" resource="0"
-              file="../../../src/session/SessionTrack.cpp"/>
-        <FILE id="N703r2" name="TempoMap.h" compile="0" resource="0" file="../../../src/session/TempoMap.h"/>
-        <FILE id="rqJzl2" name="TrackModel.h" compile="0" resource="0" file="../../../src/session/TrackModel.h"/>
-      </GROUP>
-      <FILE id="W4LGIC" name="CapsLock.cpp" compile="1" resource="0" file="../../../src/CapsLock.cpp"/>
-      <FILE id="os5KoB" name="CapsLock.h" compile="0" resource="0" file="../../../src/CapsLock.h"/>
-      <FILE id="n68QmO" name="Commands.cpp" compile="1" resource="0" file="../../../src/Commands.cpp"/>
-      <FILE id="UbfeU1" name="Commands.h" compile="0" resource="0" file="../../../src/Commands.h"/>
-      <FILE id="sPkKfY" name="Common.h" compile="0" resource="0" file="../../../src/Common.h"/>
-      <FILE id="PwabOV" name="CommonConfig.h" compile="0" resource="0" file="../../../src/CommonConfig.h"/>
-      <FILE id="Ut9nsD" name="DataPath.cpp" compile="1" resource="0" file="../../../src/DataPath.cpp"/>
-      <FILE id="vHCFkS" name="DataPath.h" compile="0" resource="0" file="../../../src/DataPath.h"/>
-      <FILE id="e0dA6G" name="ElementApp.h" compile="0" resource="0" file="../../../src/ElementApp.h"/>
-      <FILE id="XZq6Kg" name="Globals.cpp" compile="1" resource="0" file="../../../src/Globals.cpp"/>
-      <FILE id="TZjOt6" name="Globals.h" compile="0" resource="0" file="../../../src/Globals.h"/>
-      <FILE id="oO0ONn" name="Messages.cpp" compile="1" resource="0" file="../../../src/Messages.cpp"/>
-      <FILE id="aGD6BJ" name="Messages.h" compile="0" resource="0" file="../../../src/Messages.h"/>
-      <FILE id="RtjXCE" name="Module.h" compile="0" resource="0" file="../../../src/Module.h"/>
-      <FILE id="dUuk20" name="PortCount.h" compile="0" resource="0" file="../../../src/PortCount.h"/>
-      <FILE id="lkgVrq" name="RunMode.h" compile="0" resource="0" file="../../../src/RunMode.h"/>
-      <FILE id="c10rQn" name="ScopedCallback.h" compile="0" resource="0"
-            file="../../../src/ScopedCallback.h"/>
-      <FILE id="ur6ELH" name="ScopedFlag.h" compile="0" resource="0" file="../../../src/ScopedFlag.h"/>
-      <FILE id="gjvz6h" name="Settings.cpp" compile="1" resource="0" file="../../../src/Settings.cpp"/>
-      <FILE id="k2tFuG" name="Settings.h" compile="0" resource="0" file="../../../src/Settings.h"/>
-      <FILE id="SS9kBd" name="Signals.h" compile="0" resource="0" file="../../../src/Signals.h"/>
-      <FILE id="gQXMRQ" name="URIs.h" compile="0" resource="0" file="../../../src/URIs.h"/>
-      <FILE id="kBCMt8" name="URLs.h" compile="0" resource="0" file="../../../src/URLs.h"/>
-      <FILE id="kiLqzH" name="Utils.cpp" compile="1" resource="0" file="../../../src/Utils.cpp"/>
-      <FILE id="hHIdfm" name="Utils.h" compile="0" resource="0" file="../../../src/Utils.h"/>
-      <FILE id="AeuwkG" name="Version.cpp" compile="1" resource="0" file="../../../src/Version.cpp"/>
-      <FILE id="Cf9r7Q" name="Version.h" compile="0" resource="0" file="../../../src/Version.h"/>
-    </GROUP>
-    <FILE id="lsuqJS" name="ElementMFX.cpp" compile="1" resource="0" file="Source/ElementMFX.cpp"/>
-  </MAINGROUP>
-  <EXPORTFORMATS>
-    <XCODE_MAC targetFolder="Builds/MacOSX" smallIcon="RalCSg" bigIcon="RalCSg"
-               userNotes="" postbuildCommand="cd ../../../../..&#10;sh tools/osx-lua-copy.sh &quot;${BUILT_PRODUCTS_DIR}/${FULL_PRODUCT_NAME}&quot;&#10;"
-               hardenedRuntime="1" hardenedRuntimeOptions="com.apple.security.cs.allow-jit,com.apple.security.cs.disable-library-validation,com.apple.security.device.audio-input"
-               xcodeValidArchs="arm64,x86_64" extraCompilerFlags="-Wno-deprecated-declarations&#10;-Wno-comma&#10;-Wno-unused-function&#10;-Wno-unused-variable&#10;">
-      <CONFIGURATIONS>
-        <CONFIGURATION name="Debug" enablePluginBinaryCopyStep="1" isDebug="1" optimisation="1"
-                       linkTimeOptimisation="0" targetName="KV_ElementMFX" headerPath="/opt/kushview/include&#10;/usr/local/include"
-                       osxCompatibility="10.11 SDK" osxArchitecture="64BitIntel" cppLibType="libc++"
-                       aaxBinaryLocation="$(HOME)/Library/Audio/Plug-Ins/AAX_unsigned"
-                       customXcodeFlags="REZ_SEARCH_PATHS=$(DEVELOPER_DIR)/Platforms/MacOSX.platform/Developer/SDKs/MacOSX.sdk/System/Library/Frameworks/AudioUnit.framework/Headers,&#10;REZ_PREPROCESSOR_DEFINITIONS=-d EL_REZ"
-                       binaryPath="../../../build/Debug"/>
-        <CONFIGURATION name="Release" enablePluginBinaryCopyStep="1" isDebug="0" optimisation="3"
-                       linkTimeOptimisation="1" targetName="KV_ElementMFX" aaxBinaryLocation="$(HOME)/Library/Audio/Plug-Ins/AAX_unsigned"
-                       codeSigningIdentity="9511F5241B78B0D38961CD756873066A5F0ED225"
-                       cppLibType="libc++" osxArchitecture="64BitIntel" osxCompatibility="10.11 SDK"
-                       headerPath="/opt/kushview/include&#10;/usr/local/include" customXcodeFlags="REZ_SEARCH_PATHS=$(DEVELOPER_DIR)/Platforms/MacOSX.platform/Developer/SDKs/MacOSX.sdk/System/Library/Frameworks/AudioUnit.framework/Headers,&#10;REZ_PREPROCESSOR_DEFINITIONS=-d EL_REZ,&#10;OTHER_CODE_SIGN_FLAGS=--timestamp --deep,&#10;CODE_SIGN_INJECT_BASE_ENTITLEMENTS=NO"
-                       binaryPath="../../../build/Release"/>
-      </CONFIGURATIONS>
-      <MODULEPATHS>
-        <MODULEPATH id="juce_core" path="../../../libs/JUCE/modules"/>
-        <MODULEPATH id="juce_events" path="../../../libs/JUCE/modules"/>
-        <MODULEPATH id="juce_graphics" path="../../../libs/JUCE/modules"/>
-        <MODULEPATH id="juce_data_structures" path="../../../libs/JUCE/modules"/>
-        <MODULEPATH id="juce_gui_basics" path="../../../libs/JUCE/modules"/>
-        <MODULEPATH id="juce_gui_extra" path="../../../libs/JUCE/modules"/>
-        <MODULEPATH id="juce_cryptography" path="../../../libs/JUCE/modules"/>
-        <MODULEPATH id="juce_audio_basics" path="../../../libs/JUCE/modules"/>
-        <MODULEPATH id="juce_audio_devices" path="../../../libs/JUCE/modules"/>
-        <MODULEPATH id="juce_audio_formats" path="../../../libs/JUCE/modules"/>
-        <MODULEPATH id="juce_audio_processors" path="../../../libs/JUCE/modules"/>
-        <MODULEPATH id="juce_audio_plugin_client" path="../../../libs/JUCE/modules"/>
-        <MODULEPATH id="juce_audio_utils" path="../../../libs/JUCE/modules"/>
-        <MODULEPATH id="kv_core" path="../../../libs/kv/modules"/>
-        <MODULEPATH id="kv_engines" path="../../../libs/kv/modules"/>
-        <MODULEPATH id="kv_gui" path="../../../libs/kv/modules"/>
-        <MODULEPATH id="kv_models" path="../../../libs/kv/modules"/>
-        <MODULEPATH id="juce_dsp" path="../../../libs/JUCE/modules"/>
-        <MODULEPATH id="juce_osc" path="../../../libs/JUCE/modules"/>
-      </MODULEPATHS>
-    </XCODE_MAC>
-  </EXPORTFORMATS>
-  <MODULES>
-    <MODULE id="juce_audio_basics" showAllCode="1" useLocalCopy="0" useGlobalPath="0"/>
-    <MODULE id="juce_audio_devices" showAllCode="1" useLocalCopy="0" useGlobalPath="0"/>
-    <MODULE id="juce_audio_formats" showAllCode="1" useLocalCopy="0" useGlobalPath="0"/>
-    <MODULE id="juce_audio_plugin_client" showAllCode="1" useLocalCopy="0"
-            useGlobalPath="0"/>
-    <MODULE id="juce_audio_processors" showAllCode="1" useLocalCopy="0" useGlobalPath="0"/>
-    <MODULE id="juce_audio_utils" showAllCode="1" useLocalCopy="0" useGlobalPath="0"/>
-    <MODULE id="juce_core" showAllCode="1" useLocalCopy="0" useGlobalPath="0"/>
-    <MODULE id="juce_cryptography" showAllCode="1" useLocalCopy="0" useGlobalPath="0"/>
-    <MODULE id="juce_data_structures" showAllCode="1" useLocalCopy="0" useGlobalPath="0"/>
-    <MODULE id="juce_dsp" showAllCode="1" useLocalCopy="0" useGlobalPath="0"/>
-    <MODULE id="juce_events" showAllCode="1" useLocalCopy="0" useGlobalPath="0"/>
-    <MODULE id="juce_graphics" showAllCode="1" useLocalCopy="0" useGlobalPath="0"/>
-    <MODULE id="juce_gui_basics" showAllCode="1" useLocalCopy="0" useGlobalPath="0"/>
-    <MODULE id="juce_gui_extra" showAllCode="1" useLocalCopy="0" useGlobalPath="0"/>
-    <MODULE id="juce_osc" showAllCode="1" useLocalCopy="0" useGlobalPath="0"/>
-    <MODULE id="kv_core" showAllCode="1" useLocalCopy="0" useGlobalPath="0"/>
-    <MODULE id="kv_engines" showAllCode="1" useLocalCopy="0" useGlobalPath="0"/>
-    <MODULE id="kv_gui" showAllCode="1" useLocalCopy="0" useGlobalPath="0"/>
-    <MODULE id="kv_models" showAllCode="1" useLocalCopy="0" useGlobalPath="0"/>
-  </MODULES>
-  <JUCEOPTIONS JUCE_QUICKTIME="disabled" KV_LV2_PLUGIN_HOST="0" JUCE_PLUGINHOST_VST="1"
-               JUCE_PLUGINHOST_VST3="1" JUCE_PLUGINHOST_AU="1" KV_DOCKING_WINDOWS="1"
-               JUCE_WIN_PER_MONITOR_DPI_AWARE="1"/>
-  <LIVE_SETTINGS>
-    <OSX/>
-    <WINDOWS/>
-    <LINUX/>
-  </LIVE_SETTINGS>
-</JUCERPROJECT>
+<?xml version="1.0" encoding="UTF-8"?>
+
+<JUCERPROJECT id="kKApjY" name="Element MFX" displaySplashScreen="0" reportAppUsage="0"
+              splashScreenColour="Dark" projectType="audioplug" version="1.46.1"
+              bundleIdentifier="net.kushview.plugins.ElementMFX" includeBinaryInAppConfig="1"
+              cppLanguageStandard="17" companyCopyright="Copyright (c) 2017-2020 Kushview, LLC"
+              buildVST="0" buildVST3="0" buildAU="1" buildAUv3="0" buildRTAS="0"
+              buildAAX="0" buildStandalone="0" enableIAA="0" pluginName="Element MFX"
+              pluginDesc="Element Modular Effects Rack" pluginManufacturer="Kushview"
+              pluginManufacturerCode="KshV" pluginCode="ElMX" pluginChannelConfigs=""
+              pluginIsSynth="0" pluginWantsMidiIn="1" pluginProducesMidiOut="1"
+              pluginIsMidiEffectPlugin="1" pluginEditorRequiresKeys="0" pluginAUExportPrefix="ElementMFX"
+              aaxIdentifier="net.kushview.ElementMFX" companyName="Kushview"
+              companyWebsite="https://kushview.net" companyEmail="support@kushview.net"
+              defines="EL_USE_LUA=1&#10;" pluginVSTCategory="kPlugCategEffect"
+              pluginAUMainType="'aumi'" userNotes="This configuration is for the Instrument version.  &#10;IMPORTANT: ElementFX configs are overridden in ElementFXConfig.h not this project file"
+              pluginFormats="buildAU" pluginCharacteristicsValue="pluginWantsMidiIn,pluginProducesMidiOut,pluginIsMidiEffectPlugin"
+              pluginAAXCategory="8192" headerPath="../../../../../src&#10;../../../../../libs/lua/src&#10;../../../../../libs/lua&#10;../../../../../libs/lua-kv/&#10;../../../../../libs/lua-kv/src&#10;../../../../../build/include"
+              pluginRTASDisableBypass="0" pluginRTASDisableMultiMono="0" pluginAAXDisableBypass="0"
+              pluginAAXDisableMultiMono="0" jucerFormatVersion="1">
+  <MAINGROUP id="SKUipM" name="Element MFX">
+    <GROUP id="{9C95AAF2-091D-90F2-8252-0716A4C35CDF}" name="libs">
+      <GROUP id="{40F739D5-AB76-3C1C-09FB-C1258EB39883}" name="lua-kv">
+        <GROUP id="{D995EB84-6A94-18E9-97F2-D2DF31BFC385}" name="kv">
+          <GROUP id="{E5F61C4F-132F-A433-F708-FCEE4C845D22}" name="lua">
+            <FILE id="So6LVj" name="audio_buffer.hpp" compile="0" resource="0"
+                  file="../../../libs/lua-kv/kv/lua/audio_buffer.hpp"/>
+            <FILE id="bVlHwM" name="factories.hpp" compile="0" resource="0" file="../../../libs/lua-kv/kv/lua/factories.hpp"/>
+            <FILE id="GnUf0v" name="midi_buffer.hpp" compile="0" resource="0" file="../../../libs/lua-kv/kv/lua/midi_buffer.hpp"/>
+            <FILE id="SNCWRQ" name="object.hpp" compile="0" resource="0" file="../../../libs/lua-kv/kv/lua/object.hpp"/>
+            <FILE id="b1DdC7" name="widget.hpp" compile="0" resource="0" file="../../../libs/lua-kv/kv/lua/widget.hpp"/>
+          </GROUP>
+        </GROUP>
+        <GROUP id="{420ED8F1-73FE-1542-E2EB-7ECCF9E4E743}" name="src">
+          <GROUP id="{A5C108DF-2638-150B-040D-9CD52CC6DBAF}" name="kv">
+            <FILE id="qN2uh9" name="audio.c" compile="1" resource="0" file="../../../libs/lua-kv/src/kv/audio.c"/>
+            <FILE id="X4bmVZ" name="AudioBuffer.lua" compile="0" resource="0" file="../../../libs/lua-kv/src/kv/AudioBuffer.lua"/>
+            <FILE id="iH0UU4" name="AudioBuffer32.cpp" compile="1" resource="0"
+                  file="../../../libs/lua-kv/src/kv/AudioBuffer32.cpp"/>
+            <FILE id="EcD7Ci" name="AudioBuffer64.cpp" compile="1" resource="0"
+                  file="../../../libs/lua-kv/src/kv/AudioBuffer64.cpp"/>
+            <FILE id="RR3l8D" name="AudioBufferImpl.cpp" compile="0" resource="0"
+                  file="../../../libs/lua-kv/src/kv/AudioBufferImpl.cpp"/>
+            <FILE id="rXL0rx" name="Bounds.cpp" compile="1" resource="0" file="../../../libs/lua-kv/src/kv/Bounds.cpp"/>
+            <FILE id="Ve18Mg" name="byte.c" compile="1" resource="0" file="../../../libs/lua-kv/src/kv/byte.c"/>
+            <FILE id="CVPSA7" name="Desktop.cpp" compile="1" resource="0" file="../../../libs/lua-kv/src/kv/Desktop.cpp"/>
+            <FILE id="M0I7bd" name="DocumentWindow.cpp" compile="1" resource="0"
+                  file="../../../libs/lua-kv/src/kv/DocumentWindow.cpp"/>
+            <FILE id="r1hjck" name="File.cpp" compile="1" resource="0" file="../../../libs/lua-kv/src/kv/File.cpp"/>
+            <FILE id="sTgIYi" name="Graphics.cpp" compile="1" resource="0" file="../../../libs/lua-kv/src/kv/Graphics.cpp"/>
+            <FILE id="bngRn4" name="midi.c" compile="1" resource="0" file="../../../libs/lua-kv/src/kv/midi.c"/>
+            <FILE id="NcEkN1" name="MidiBuffer.cpp" compile="1" resource="0" file="../../../libs/lua-kv/src/kv/MidiBuffer.cpp"/>
+            <FILE id="fqwz0Z" name="MidiMessage.cpp" compile="1" resource="0" file="../../../libs/lua-kv/src/kv/MidiMessage.cpp"/>
+            <FILE id="kDUUNi" name="MouseEvent.cpp" compile="1" resource="0" file="../../../libs/lua-kv/src/kv/MouseEvent.cpp"/>
+            <FILE id="ho546p" name="object.lua" compile="0" resource="0" file="../../../libs/lua-kv/src/kv/object.lua"/>
+            <FILE id="IcCFFq" name="Point.cpp" compile="1" resource="0" file="../../../libs/lua-kv/src/kv/Point.cpp"/>
+            <FILE id="SbYo06" name="Rectangle.cpp" compile="1" resource="0" file="../../../libs/lua-kv/src/kv/Rectangle.cpp"/>
+            <FILE id="erJygp" name="round.c" compile="1" resource="0" file="../../../libs/lua-kv/src/kv/round.c"/>
+            <FILE id="YBis52" name="Slider.cpp" compile="1" resource="0" file="../../../libs/lua-kv/src/kv/Slider.cpp"/>
+            <FILE id="fh8KDi" name="slug.lua" compile="0" resource="0" file="../../../libs/lua-kv/src/kv/slug.lua"/>
+            <FILE id="Vdb9la" name="TextButton.cpp" compile="1" resource="0" file="../../../libs/lua-kv/src/kv/TextButton.cpp"/>
+            <FILE id="kNj8vg" name="vector.c" compile="1" resource="0" file="../../../libs/lua-kv/src/kv/vector.c"/>
+            <FILE id="A5zRnu" name="Widget.cpp" compile="1" resource="0" file="../../../libs/lua-kv/src/kv/Widget.cpp"/>
+          </GROUP>
+          <FILE id="ulzOzW" name="juce_rectangle.hpp" compile="0" resource="0"
+                file="../../../libs/lua-kv/src/juce_rectangle.hpp"/>
+          <FILE id="tOnAhb" name="kvlib.c" compile="0" resource="0" file="../../../libs/lua-kv/src/kvlib.c"/>
+          <FILE id="rDSpfJ" name="lua-kv.h" compile="0" resource="0" file="../../../libs/lua-kv/src/lua-kv.h"/>
+          <FILE id="v25pZb" name="lua-kv.hpp" compile="0" resource="0" file="../../../libs/lua-kv/src/lua-kv.hpp"/>
+          <FILE id="FHZrdf" name="luainc.h" compile="0" resource="0" file="../../../libs/lua-kv/src/luainc.h"/>
+          <FILE id="x9jCPu" name="midi_impl.c" compile="0" resource="0" file="../../../libs/lua-kv/src/midi_impl.c"/>
+          <FILE id="JRijpA" name="packed.h" compile="0" resource="0" file="../../../libs/lua-kv/src/packed.h"/>
+          <FILE id="B7VS6R" name="util.h" compile="0" resource="0" file="../../../libs/lua-kv/src/util.h"/>
+        </GROUP>
+        <GROUP id="{AEA98907-FC06-0D81-00D6-B3725C765CC7}" name="tests">
+          <FILE id="Diq77K" name="luaunit.lua" compile="0" resource="0" file="../../../libs/lua-kv/tests/luaunit.lua"/>
+          <FILE id="b9afEC" name="test_byte.lua" compile="0" resource="0" file="../../../libs/lua-kv/tests/test_byte.lua"/>
+          <FILE id="a6UOYU" name="test_midi.lua" compile="0" resource="0" file="../../../libs/lua-kv/tests/test_midi.lua"/>
+          <FILE id="X20lO5" name="test_object.lua" compile="0" resource="0" file="../../../libs/lua-kv/tests/test_object.lua"/>
+          <FILE id="h59zNc" name="TestAudioBuffer.lua" compile="0" resource="0"
+                file="../../../libs/lua-kv/tests/TestAudioBuffer.lua"/>
+          <FILE id="YWc4pR" name="TestBounds.lua" compile="0" resource="0" file="../../../libs/lua-kv/tests/TestBounds.lua"/>
+          <FILE id="MfgGQg" name="TestMidiBuffer.lua" compile="0" resource="0"
+                file="../../../libs/lua-kv/tests/TestMidiBuffer.lua"/>
+          <FILE id="XEykPh" name="TestMidiMessage.lua" compile="0" resource="0"
+                file="../../../libs/lua-kv/tests/TestMidiMessage.lua"/>
+          <FILE id="ry29gU" name="TestPoint.lua" compile="0" resource="0" file="../../../libs/lua-kv/tests/TestPoint.lua"/>
+        </GROUP>
+        <FILE id="IS4cet" name="AUTHORS" compile="0" resource="0" file="../../../libs/lua-kv/AUTHORS"/>
+        <FILE id="LO1QkC" name="config.ld" compile="0" resource="0" file="../../../libs/lua-kv/config.ld"/>
+        <FILE id="Y9yajU" name="LICENSE" compile="0" resource="0" file="../../../libs/lua-kv/LICENSE"/>
+        <FILE id="trv8oQ" name="README.md" compile="0" resource="0" file="../../../libs/lua-kv/README.md"/>
+        <FILE id="mzMqbp" name="test" compile="0" resource="0" file="../../../libs/lua-kv/test"/>
+        <FILE id="rxj58F" name="waf" compile="0" resource="0" file="../../../libs/lua-kv/waf"/>
+        <FILE id="oC5bCa" name="wscript" compile="0" resource="0" file="../../../libs/lua-kv/wscript"/>
+      </GROUP>
+    </GROUP>
+    <GROUP id="{EBBBD07C-993F-C2E5-D8CB-EF16E7E0D8B4}" name="src">
+      <GROUP id="{71AE0F53-FB08-DDDC-DE60-FB5D78B6DDA5}" name="controllers">
+        <FILE id="qiK4Gm" name="AppController.cpp" compile="1" resource="0"
+              file="../../../src/controllers/AppController.cpp"/>
+        <FILE id="TtEvjA" name="AppController.h" compile="0" resource="0" file="../../../src/controllers/AppController.h"/>
+        <FILE id="iSZZDm" name="Controller.cpp" compile="1" resource="0" file="../../../src/controllers/Controller.cpp"/>
+        <FILE id="QEjP9D" name="Controller.h" compile="0" resource="0" file="../../../src/controllers/Controller.h"/>
+        <FILE id="tiBtQk" name="DevicesController.cpp" compile="1" resource="0"
+              file="../../../src/controllers/DevicesController.cpp"/>
+        <FILE id="n5XBAc" name="DevicesController.h" compile="0" resource="0"
+              file="../../../src/controllers/DevicesController.h"/>
+        <FILE id="PbA52a" name="EngineController.cpp" compile="1" resource="0"
+              file="../../../src/controllers/EngineController.cpp"/>
+        <FILE id="z6aLQ0" name="EngineController.h" compile="0" resource="0"
+              file="../../../src/controllers/EngineController.h"/>
+        <FILE id="Zmd9qd" name="GraphController.cpp" compile="1" resource="0"
+              file="../../../src/controllers/GraphController.cpp"/>
+        <FILE id="QlEwPI" name="GraphController.h" compile="0" resource="0"
+              file="../../../src/controllers/GraphController.h"/>
+        <FILE id="zGQUkh" name="GraphManager.cpp" compile="1" resource="0"
+              file="../../../src/controllers/GraphManager.cpp"/>
+        <FILE id="JaZwWe" name="GraphManager.h" compile="0" resource="0" file="../../../src/controllers/GraphManager.h"/>
+        <FILE id="LpFVhK" name="GuiController.cpp" compile="1" resource="0"
+              file="../../../src/controllers/GuiController.cpp"/>
+        <FILE id="Mqa9cK" name="GuiController.h" compile="0" resource="0" file="../../../src/controllers/GuiController.h"/>
+        <FILE id="PGJXR2" name="MappingController.cpp" compile="1" resource="0"
+              file="../../../src/controllers/MappingController.cpp"/>
+        <FILE id="UgSOlg" name="MappingController.h" compile="0" resource="0"
+              file="../../../src/controllers/MappingController.h"/>
+        <FILE id="kmJ419" name="OSCController.cpp" compile="1" resource="0"
+              file="../../../src/controllers/OSCController.cpp"/>
+        <FILE id="f9UJzf" name="OSCController.h" compile="0" resource="0" file="../../../src/controllers/OSCController.h"/>
+        <FILE id="FU23M1" name="PresetsController.cpp" compile="1" resource="0"
+              file="../../../src/controllers/PresetsController.cpp"/>
+        <FILE id="Sq6Faj" name="PresetsController.h" compile="0" resource="0"
+              file="../../../src/controllers/PresetsController.h"/>
+        <FILE id="wrq1Mh" name="ScriptingController.cpp" compile="1" resource="0"
+              file="../../../src/controllers/ScriptingController.cpp"/>
+        <FILE id="P0eXwK" name="ScriptingController.h" compile="0" resource="0"
+              file="../../../src/controllers/ScriptingController.h"/>
+        <FILE id="nLTZNe" name="SessionController.cpp" compile="1" resource="0"
+              file="../../../src/controllers/SessionController.cpp"/>
+        <FILE id="CjiKl4" name="SessionController.h" compile="0" resource="0"
+              file="../../../src/controllers/SessionController.h"/>
+        <FILE id="Pp9EPI" name="WorkspacesController.cpp" compile="1" resource="0"
+              file="../../../src/controllers/WorkspacesController.cpp"/>
+        <FILE id="ZGFSCx" name="WorkspacesController.h" compile="0" resource="0"
+              file="../../../src/controllers/WorkspacesController.h"/>
+      </GROUP>
+      <GROUP id="{BAD03880-5058-DA9B-B102-CAF2CF071570}" name="db">
+        <FILE id="fhqkWR" name="Database.cpp" compile="1" resource="0" file="../../../src/db/Database.cpp"/>
+        <FILE id="DEBlzW" name="Database.h" compile="0" resource="0" file="../../../src/db/Database.h"/>
+      </GROUP>
+      <GROUP id="{97FBFBBA-E024-A567-97AB-C7461A203051}" name="documents">
+        <FILE id="iaufYG" name="GraphDocument.cpp" compile="1" resource="0"
+              file="../../../src/documents/GraphDocument.cpp"/>
+        <FILE id="lVEfvI" name="GraphDocument.h" compile="0" resource="0" file="../../../src/documents/GraphDocument.h"/>
+        <FILE id="N5qYEO" name="SessionDocument.cpp" compile="1" resource="0"
+              file="../../../src/documents/SessionDocument.cpp"/>
+        <FILE id="yKmTv1" name="SessionDocument.h" compile="0" resource="0"
+              file="../../../src/documents/SessionDocument.h"/>
+      </GROUP>
+      <GROUP id="{7274E58C-56C6-FFB6-71D8-44520CCA7854}" name="engine">
+        <GROUP id="{DD9703EE-6B24-62DF-5BD7-939E23F13CE8}" name="nodes">
+          <FILE id="vOxnwf" name="AllPassFilterNode.h" compile="0" resource="0"
+                file="../../../src/engine/nodes/AllPassFilterNode.h"/>
+          <FILE id="ZoMmg5" name="AudioFilePlayerNode.cpp" compile="1" resource="0"
+                file="../../../src/engine/nodes/AudioFilePlayerNode.cpp"/>
+          <FILE id="iLyT9e" name="AudioFilePlayerNode.h" compile="0" resource="0"
+                file="../../../src/engine/nodes/AudioFilePlayerNode.h"/>
+          <FILE id="b69bjf" name="AudioMixerProcessor.cpp" compile="1" resource="0"
+                file="../../../src/engine/nodes/AudioMixerProcessor.cpp"/>
+          <FILE id="ESJko5" name="AudioMixerProcessor.h" compile="0" resource="0"
+                file="../../../src/engine/nodes/AudioMixerProcessor.h"/>
+          <FILE id="UeiU6Y" name="AudioProcessorNode.cpp" compile="1" resource="0"
+                file="../../../src/engine/nodes/AudioProcessorNode.cpp"/>
+          <FILE id="Z6aBrV" name="AudioProcessorNode.h" compile="0" resource="0"
+                file="../../../src/engine/nodes/AudioProcessorNode.h"/>
+          <FILE id="hVdcwH" name="AudioRouterNode.cpp" compile="1" resource="0"
+                file="../../../src/engine/nodes/AudioRouterNode.cpp"/>
+          <FILE id="j4rK09" name="AudioRouterNode.h" compile="0" resource="0"
+                file="../../../src/engine/nodes/AudioRouterNode.h"/>
+          <FILE id="JIKTOD" name="BaseProcessor.h" compile="0" resource="0" file="../../../src/engine/nodes/BaseProcessor.h"/>
+          <FILE id="ywCmE5" name="ChannelizeProcessor.h" compile="0" resource="0"
+                file="../../../src/engine/nodes/ChannelizeProcessor.h"/>
+          <FILE id="U9UvEE" name="CombFilterProcessor.h" compile="0" resource="0"
+                file="../../../src/engine/nodes/CombFilterProcessor.h"/>
+          <FILE id="AL2gvV" name="CompressorProcessor.cpp" compile="1" resource="0"
+                file="../../../src/engine/nodes/CompressorProcessor.cpp"/>
+          <FILE id="OsSC7O" name="CompressorProcessor.h" compile="0" resource="0"
+                file="../../../src/engine/nodes/CompressorProcessor.h"/>
+          <FILE id="QfdV8a" name="EQFilterProcessor.cpp" compile="1" resource="0"
+                file="../../../src/engine/nodes/EQFilterProcessor.cpp"/>
+          <FILE id="DlPbpz" name="EQFilterProcessor.h" compile="0" resource="0"
+                file="../../../src/engine/nodes/EQFilterProcessor.h"/>
+          <FILE id="WpL16o" name="FreqSplitterProcessor.h" compile="0" resource="0"
+                file="../../../src/engine/nodes/FreqSplitterProcessor.h"/>
+          <FILE id="p1G4ER" name="LuaNode.cpp" compile="1" resource="0" file="../../../src/engine/nodes/LuaNode.cpp"/>
+          <FILE id="rlOQms" name="LuaNode.h" compile="0" resource="0" file="../../../src/engine/nodes/LuaNode.h"/>
+          <FILE id="iOiC0K" name="MediaPlayerProcessor.cpp" compile="1" resource="0"
+                file="../../../src/engine/nodes/MediaPlayerProcessor.cpp"/>
+          <FILE id="bJVlPC" name="MediaPlayerProcessor.h" compile="0" resource="0"
+                file="../../../src/engine/nodes/MediaPlayerProcessor.h"/>
+          <FILE id="sTzIz8" name="MidiChannelMapProcessor.h" compile="0" resource="0"
+                file="../../../src/engine/nodes/MidiChannelMapProcessor.h"/>
+          <FILE id="pUZRu7" name="MidiChannelSplitterNode.cpp" compile="1" resource="0"
+                file="../../../src/engine/nodes/MidiChannelSplitterNode.cpp"/>
+          <FILE id="r8f9mE" name="MidiChannelSplitterNode.h" compile="0" resource="0"
+                file="../../../src/engine/nodes/MidiChannelSplitterNode.h"/>
+          <FILE id="LGm4cI" name="MidiDeviceProcessor.cpp" compile="1" resource="0"
+                file="../../../src/engine/nodes/MidiDeviceProcessor.cpp"/>
+          <FILE id="XNMBlj" name="MidiDeviceProcessor.h" compile="0" resource="0"
+                file="../../../src/engine/nodes/MidiDeviceProcessor.h"/>
+          <FILE id="uxfj0J" name="MidiFilterNode.cpp" compile="1" resource="0"
+                file="../../../src/engine/nodes/MidiFilterNode.cpp"/>
+          <FILE id="jmufyD" name="MidiFilterNode.h" compile="0" resource="0"
+                file="../../../src/engine/nodes/MidiFilterNode.h"/>
+          <FILE id="fUJPbQ" name="MidiMonitorNode.cpp" compile="1" resource="0"
+                file="../../../src/engine/nodes/MidiMonitorNode.cpp"/>
+          <FILE id="cJWPv6" name="MidiMonitorNode.h" compile="0" resource="0"
+                file="../../../src/engine/nodes/MidiMonitorNode.h"/>
+          <FILE id="gBtIVy" name="MidiProgramMapNode.cpp" compile="1" resource="0"
+                file="../../../src/engine/nodes/MidiProgramMapNode.cpp"/>
+          <FILE id="FvygTC" name="MidiProgramMapNode.h" compile="0" resource="0"
+                file="../../../src/engine/nodes/MidiProgramMapNode.h"/>
+          <FILE id="z3bGc5" name="MidiRouterNode.cpp" compile="1" resource="0"
+                file="../../../src/engine/nodes/MidiRouterNode.cpp"/>
+          <FILE id="AKCcuw" name="MidiRouterNode.h" compile="0" resource="0"
+                file="../../../src/engine/nodes/MidiRouterNode.h"/>
+          <FILE id="KCgphv" name="NodeTypes.h" compile="0" resource="0" file="../../../src/engine/nodes/NodeTypes.h"/>
+          <FILE id="JXgM6S" name="OSCReceiverNode.cpp" compile="1" resource="0"
+                file="../../../src/engine/nodes/OSCReceiverNode.cpp"/>
+          <FILE id="uMvNeW" name="OSCReceiverNode.h" compile="0" resource="0"
+                file="../../../src/engine/nodes/OSCReceiverNode.h"/>
+          <FILE id="ZIuvVp" name="OSCSenderNode.cpp" compile="1" resource="0"
+                file="../../../src/engine/nodes/OSCSenderNode.cpp"/>
+          <FILE id="RHdQab" name="OSCSenderNode.h" compile="0" resource="0" file="../../../src/engine/nodes/OSCSenderNode.h"/>
+          <FILE id="VYHQOq" name="PlaceholderProcessor.h" compile="0" resource="0"
+                file="../../../src/engine/nodes/PlaceholderProcessor.h"/>
+          <FILE id="Rsnvho" name="ReverbProcessor.h" compile="0" resource="0"
+                file="../../../src/engine/nodes/ReverbProcessor.h"/>
+          <FILE id="q21fVU" name="ScriptNode.cpp" compile="1" resource="0" file="../../../src/engine/nodes/ScriptNode.cpp"/>
+          <FILE id="J5wsN2" name="ScriptNode.h" compile="0" resource="0" file="../../../src/engine/nodes/ScriptNode.h"/>
+          <FILE id="Jnhp68" name="SubGraphProcessor.cpp" compile="1" resource="0"
+                file="../../../src/engine/nodes/SubGraphProcessor.cpp"/>
+          <FILE id="YVYOzH" name="SubGraphProcessor.h" compile="0" resource="0"
+                file="../../../src/engine/nodes/SubGraphProcessor.h"/>
+          <FILE id="oPbn9z" name="VolumeProcessor.h" compile="0" resource="0"
+                file="../../../src/engine/nodes/VolumeProcessor.h"/>
+          <FILE id="Hjp8p3" name="WetDryProcessor.h" compile="0" resource="0"
+                file="../../../src/engine/nodes/WetDryProcessor.h"/>
+        </GROUP>
+        <FILE id="P7tWW8" name="AudioEngine.cpp" compile="1" resource="0" file="../../../src/engine/AudioEngine.cpp"/>
+        <FILE id="ZfeYwb" name="AudioEngine.h" compile="0" resource="0" file="../../../src/engine/AudioEngine.h"/>
+        <FILE id="JrsBwn" name="BaseNode.h" compile="0" resource="0" file="../../../src/engine/BaseNode.h"/>
+        <FILE id="eXiJP4" name="DataType.h" compile="0" resource="0" file="../../../src/engine/DataType.h"/>
+        <FILE id="VS52Bf" name="Engine.h" compile="0" resource="0" file="../../../src/engine/Engine.h"/>
+        <FILE id="IwHHnt" name="GraphBuilder.cpp" compile="1" resource="0"
+              file="../../../src/engine/GraphBuilder.cpp"/>
+        <FILE id="mR3eBs" name="GraphBuilder.h" compile="0" resource="0" file="../../../src/engine/GraphBuilder.h"/>
+        <FILE id="zCLPMb" name="GraphNode.cpp" compile="1" resource="0" file="../../../src/engine/GraphNode.cpp"/>
+        <FILE id="Pyvf1r" name="GraphNode.h" compile="0" resource="0" file="../../../src/engine/GraphNode.h"/>
+        <FILE id="Y2wyrN" name="GraphPort.cpp" compile="1" resource="0" file="../../../src/engine/GraphPort.cpp"/>
+        <FILE id="A9PK3S" name="GraphPort.h" compile="0" resource="0" file="../../../src/engine/GraphPort.h"/>
+        <FILE id="KHnPxo" name="GraphProcessor.cpp" compile="1" resource="0"
+              file="../../../src/engine/GraphProcessor.cpp"/>
+        <FILE id="pbHFWG" name="GraphProcessor.h" compile="0" resource="0"
+              file="../../../src/engine/GraphProcessor.h"/>
+        <FILE id="MGSfQg" name="InternalFormat.cpp" compile="1" resource="0"
+              file="../../../src/engine/InternalFormat.cpp"/>
+        <FILE id="e3ODYv" name="InternalFormat.h" compile="0" resource="0"
+              file="../../../src/engine/InternalFormat.h"/>
+        <FILE id="adnGHL" name="IONode.cpp" compile="1" resource="0" file="../../../src/engine/IONode.cpp"/>
+        <FILE id="YXFzIa" name="IONode.h" compile="0" resource="0" file="../../../src/engine/IONode.h"/>
+        <FILE id="tBkOrO" name="LinearFade.h" compile="0" resource="0" file="../../../src/engine/LinearFade.h"/>
+        <FILE id="ZM2bNc" name="MappingEngine.cpp" compile="1" resource="0"
+              file="../../../src/engine/MappingEngine.cpp"/>
+        <FILE id="qFeBfs" name="MappingEngine.h" compile="0" resource="0" file="../../../src/engine/MappingEngine.h"/>
+        <FILE id="pKp62q" name="MidiChannelMap.h" compile="0" resource="0"
+              file="../../../src/engine/MidiChannelMap.h"/>
+        <FILE id="VJYTo4" name="MidiClock.cpp" compile="1" resource="0" file="../../../src/engine/MidiClock.cpp"/>
+        <FILE id="FoPPx1" name="MidiClock.h" compile="0" resource="0" file="../../../src/engine/MidiClock.h"/>
+        <FILE id="fCesMd" name="MidiEngine.cpp" compile="1" resource="0" file="../../../src/engine/MidiEngine.cpp"/>
+        <FILE id="R3vUnl" name="MidiEngine.h" compile="0" resource="0" file="../../../src/engine/MidiEngine.h"/>
+        <FILE id="m79pjE" name="MidiIOMonitor.h" compile="0" resource="0" file="../../../src/engine/MidiIOMonitor.h"/>
+        <FILE id="PF1eQJ" name="MidiPipe.cpp" compile="1" resource="0" file="../../../src/engine/MidiPipe.cpp"/>
+        <FILE id="xT8jup" name="MidiPipe.h" compile="0" resource="0" file="../../../src/engine/MidiPipe.h"/>
+        <FILE id="R9ftq9" name="MidiTranspose.h" compile="0" resource="0" file="../../../src/engine/MidiTranspose.h"/>
+        <FILE id="maZkqh" name="NodeFactory.cpp" compile="1" resource="0" file="../../../src/engine/NodeFactory.cpp"/>
+        <FILE id="J7vsXm" name="NodeFactory.h" compile="0" resource="0" file="../../../src/engine/NodeFactory.h"/>
+        <FILE id="RSClPA" name="NodeObject.cpp" compile="1" resource="0" file="../../../src/engine/NodeObject.cpp"/>
+        <FILE id="UDxJOY" name="NodeObject.h" compile="0" resource="0" file="../../../src/engine/NodeObject.h"/>
+        <FILE id="IL9XzR" name="Oversampler.cpp" compile="1" resource="0" file="../../../src/engine/Oversampler.cpp"/>
+        <FILE id="uDVuFN" name="Oversampler.h" compile="0" resource="0" file="../../../src/engine/Oversampler.h"/>
+        <FILE id="SeGr3b" name="Parameter.cpp" compile="1" resource="0" file="../../../src/engine/Parameter.cpp"/>
+        <FILE id="AbhrKu" name="Parameter.h" compile="0" resource="0" file="../../../src/engine/Parameter.h"/>
+        <FILE id="iqqhMY" name="ToggleGrid.h" compile="0" resource="0" file="../../../src/engine/ToggleGrid.h"/>
+        <FILE id="q9DrEQ" name="Transport.cpp" compile="1" resource="0" file="../../../src/engine/Transport.cpp"/>
+        <FILE id="iLtQ66" name="Transport.h" compile="0" resource="0" file="../../../src/engine/Transport.h"/>
+        <FILE id="hf6BFM" name="VelocityCurve.h" compile="0" resource="0" file="../../../src/engine/VelocityCurve.h"/>
+      </GROUP>
+      <GROUP id="{84883060-C9B5-FED7-B0B3-E59C8C80118C}" name="gui">
+        <GROUP id="{DC7821F9-4EBD-2C8B-B8CB-9317D7CC6C9C}" name="nodes">
+          <FILE id="YnIq6X" name="AudioIONodeEditor.h" compile="0" resource="0"
+                file="../../../src/gui/nodes/AudioIONodeEditor.h"/>
+          <FILE id="MZtQAk" name="AudioRouterEditor.cpp" compile="1" resource="0"
+                file="../../../src/gui/nodes/AudioRouterEditor.cpp"/>
+          <FILE id="mjzQ8C" name="AudioRouterEditor.h" compile="0" resource="0"
+                file="../../../src/gui/nodes/AudioRouterEditor.h"/>
+          <FILE id="SSn20b" name="CompressorNodeEditor.cpp" compile="1" resource="0"
+                file="../../../src/gui/nodes/CompressorNodeEditor.cpp"/>
+          <FILE id="MYrQOu" name="CompressorNodeEditor.h" compile="0" resource="0"
+                file="../../../src/gui/nodes/CompressorNodeEditor.h"/>
+          <FILE id="DSKlwA" name="EQFilterNodeEditor.cpp" compile="1" resource="0"
+                file="../../../src/gui/nodes/EQFilterNodeEditor.cpp"/>
+          <FILE id="oWebUm" name="EQFilterNodeEditor.h" compile="0" resource="0"
+                file="../../../src/gui/nodes/EQFilterNodeEditor.h"/>
+          <FILE id="QLtt08" name="GenericNodeEditor.cpp" compile="1" resource="0"
+                file="../../../src/gui/nodes/GenericNodeEditor.cpp"/>
+          <FILE id="TzcZ8P" name="GenericNodeEditor.h" compile="0" resource="0"
+                file="../../../src/gui/nodes/GenericNodeEditor.h"/>
+          <FILE id="qKrTK4" name="KnobsComponent.cpp" compile="1" resource="0"
+                file="../../../src/gui/nodes/KnobsComponent.cpp"/>
+          <FILE id="LWXROD" name="KnobsComponent.h" compile="0" resource="0"
+                file="../../../src/gui/nodes/KnobsComponent.h"/>
+          <FILE id="WNUUfi" name="LuaNodeEditor.cpp" compile="1" resource="0"
+                file="../../../src/gui/nodes/LuaNodeEditor.cpp"/>
+          <FILE id="aQAVbE" name="LuaNodeEditor.h" compile="0" resource="0" file="../../../src/gui/nodes/LuaNodeEditor.h"/>
+          <FILE id="NPk22o" name="MidiIONodeEditor.h" compile="0" resource="0"
+                file="../../../src/gui/nodes/MidiIONodeEditor.h"/>
+          <FILE id="HCvbcD" name="MidiMonitorNodeEditor.cpp" compile="1" resource="0"
+                file="../../../src/gui/nodes/MidiMonitorNodeEditor.cpp"/>
+          <FILE id="ZIOpV2" name="MidiMonitorNodeEditor.h" compile="0" resource="0"
+                file="../../../src/gui/nodes/MidiMonitorNodeEditor.h"/>
+          <FILE id="jdg5MK" name="MidiProgramMapEditor.cpp" compile="1" resource="0"
+                file="../../../src/gui/nodes/MidiProgramMapEditor.cpp"/>
+          <FILE id="gxXV5t" name="MidiProgramMapEditor.h" compile="0" resource="0"
+                file="../../../src/gui/nodes/MidiProgramMapEditor.h"/>
+          <FILE id="eDhuo4" name="MidiRouterEditor.cpp" compile="1" resource="0"
+                file="../../../src/gui/nodes/MidiRouterEditor.cpp"/>
+          <FILE id="fSCSFi" name="MidiRouterEditor.h" compile="0" resource="0"
+                file="../../../src/gui/nodes/MidiRouterEditor.h"/>
+          <FILE id="rOV6nS" name="NodeEditorComponent.cpp" compile="1" resource="0"
+                file="../../../src/gui/nodes/NodeEditorComponent.cpp"/>
+          <FILE id="ApO206" name="NodeEditorComponent.h" compile="0" resource="0"
+                file="../../../src/gui/nodes/NodeEditorComponent.h"/>
+          <FILE id="ItfiHm" name="OSCReceiverNodeEditor.cpp" compile="1" resource="0"
+                file="../../../src/gui/nodes/OSCReceiverNodeEditor.cpp"/>
+          <FILE id="xN6D8Q" name="OSCReceiverNodeEditor.h" compile="0" resource="0"
+                file="../../../src/gui/nodes/OSCReceiverNodeEditor.h"/>
+          <FILE id="ZCAFco" name="OSCSenderNodeEditor.cpp" compile="1" resource="0"
+                file="../../../src/gui/nodes/OSCSenderNodeEditor.cpp"/>
+          <FILE id="ZRsd5z" name="OSCSenderNodeEditor.h" compile="0" resource="0"
+                file="../../../src/gui/nodes/OSCSenderNodeEditor.h"/>
+          <FILE id="VaenqD" name="ScriptNodeEditor.cpp" compile="1" resource="0"
+                file="../../../src/gui/nodes/ScriptNodeEditor.cpp"/>
+          <FILE id="Erfa06" name="ScriptNodeEditor.h" compile="0" resource="0"
+                file="../../../src/gui/nodes/ScriptNodeEditor.h"/>
+          <FILE id="fXg1ys" name="VolumeNodeEditor.cpp" compile="1" resource="0"
+                file="../../../src/gui/nodes/VolumeNodeEditor.cpp"/>
+          <FILE id="nD5U2j" name="VolumeNodeEditor.h" compile="0" resource="0"
+                file="../../../src/gui/nodes/VolumeNodeEditor.h"/>
+        </GROUP>
+        <GROUP id="{575558F5-3CA6-B747-D709-C2633C88592C}" name="properties">
+          <FILE id="X7KWBA" name="MidiMultiChannelPropertyComponent.h" compile="0"
+                resource="0" file="../../../src/gui/properties/MidiMultiChannelPropertyComponent.h"/>
+          <FILE id="D13Saa" name="NodeProperties.cpp" compile="1" resource="0"
+                file="../../../src/gui/properties/NodeProperties.cpp"/>
+          <FILE id="Yk2BjV" name="NodeProperties.h" compile="0" resource="0"
+                file="../../../src/gui/properties/NodeProperties.h"/>
+          <FILE id="GFl8AB" name="NodePropertyPanel.cpp" compile="1" resource="0"
+                file="../../../src/gui/properties/NodePropertyPanel.cpp"/>
+          <FILE id="mXswGs" name="NodePropertyPanel.h" compile="0" resource="0"
+                file="../../../src/gui/properties/NodePropertyPanel.h"/>
+        </GROUP>
+        <GROUP id="{2D225063-C9B3-F393-1EA2-65081CECDF07}" name="views">
+          <FILE id="uTqXUv" name="ContentView.cpp" compile="1" resource="0" file="../../../src/gui/views/ContentView.cpp"/>
+          <FILE id="j2hSDa" name="ContentView.h" compile="0" resource="0" file="../../../src/gui/views/ContentView.h"/>
+          <FILE id="F7yWMA" name="ControllerDevicesView.cpp" compile="1" resource="0"
+                file="../../../src/gui/views/ControllerDevicesView.cpp"/>
+          <FILE id="w1lvDQ" name="ControllerDevicesView.h" compile="0" resource="0"
+                file="../../../src/gui/views/ControllerDevicesView.h"/>
+          <FILE id="lf8InK" name="ControllerMapsView.cpp" compile="1" resource="0"
+                file="../../../src/gui/views/ControllerMapsView.cpp"/>
+          <FILE id="wNiri5" name="ControllerMapsView.h" compile="0" resource="0"
+                file="../../../src/gui/views/ControllerMapsView.h"/>
+          <FILE id="OYv51I" name="EmptyContentView.h" compile="0" resource="0"
+                file="../../../src/gui/views/EmptyContentView.h"/>
+          <FILE id="VcM5nE" name="GraphDisplayView.h" compile="0" resource="0"
+                file="../../../src/gui/views/GraphDisplayView.h"/>
+          <FILE id="bf7o9I" name="GraphEditorView.cpp" compile="1" resource="0"
+                file="../../../src/gui/views/GraphEditorView.cpp"/>
+          <FILE id="amNGwA" name="GraphEditorView.h" compile="0" resource="0"
+                file="../../../src/gui/views/GraphEditorView.h"/>
+          <FILE id="zALFo7" name="GraphMixerView.cpp" compile="1" resource="0"
+                file="../../../src/gui/views/GraphMixerView.cpp"/>
+          <FILE id="q6jiza" name="GraphMixerView.h" compile="0" resource="0"
+                file="../../../src/gui/views/GraphMixerView.h"/>
+          <FILE id="yKeAlQ" name="GraphSettingsView.cpp" compile="1" resource="0"
+                file="../../../src/gui/views/GraphSettingsView.cpp"/>
+          <FILE id="c3SKNR" name="GraphSettingsView.h" compile="0" resource="0"
+                file="../../../src/gui/views/GraphSettingsView.h"/>
+          <FILE id="MRm46o" name="KeymapEditorView.cpp" compile="1" resource="0"
+                file="../../../src/gui/views/KeymapEditorView.cpp"/>
+          <FILE id="dvko33" name="KeymapEditorView.h" compile="0" resource="0"
+                file="../../../src/gui/views/KeymapEditorView.h"/>
+          <FILE id="NqGza6" name="LuaConsoleView.cpp" compile="1" resource="0"
+                file="../../../src/gui/views/LuaConsoleView.cpp"/>
+          <FILE id="WAFuCY" name="LuaConsoleView.h" compile="0" resource="0"
+                file="../../../src/gui/views/LuaConsoleView.h"/>
+          <FILE id="wQ7Kl2" name="NavigationView.cpp" compile="1" resource="0"
+                file="../../../src/gui/views/NavigationView.cpp"/>
+          <FILE id="IhdjZK" name="NavigationView.h" compile="0" resource="0"
+                file="../../../src/gui/views/NavigationView.h"/>
+          <FILE id="bJrJUD" name="NodeChannelStripView.cpp" compile="1" resource="0"
+                file="../../../src/gui/views/NodeChannelStripView.cpp"/>
+          <FILE id="pBjPdC" name="NodeChannelStripView.h" compile="0" resource="0"
+                file="../../../src/gui/views/NodeChannelStripView.h"/>
+          <FILE id="zeLSPm" name="NodeEditorContentView.cpp" compile="1" resource="0"
+                file="../../../src/gui/views/NodeEditorContentView.cpp"/>
+          <FILE id="bBdcGT" name="NodeEditorContentView.h" compile="0" resource="0"
+                file="../../../src/gui/views/NodeEditorContentView.h"/>
+          <FILE id="tzyjvV" name="NodeMidiContentView.cpp" compile="1" resource="0"
+                file="../../../src/gui/views/NodeMidiContentView.cpp"/>
+          <FILE id="BsVebD" name="NodeMidiContentView.h" compile="0" resource="0"
+                file="../../../src/gui/views/NodeMidiContentView.h"/>
+          <FILE id="Xe9YWj" name="NodePortsTableView.cpp" compile="1" resource="0"
+                file="../../../src/gui/views/NodePortsTableView.cpp"/>
+          <FILE id="PPjLP0" name="NodePortsTableView.h" compile="0" resource="0"
+                file="../../../src/gui/views/NodePortsTableView.h"/>
+          <FILE id="haSuAK" name="PluginsPanelView.cpp" compile="1" resource="0"
+                file="../../../src/gui/views/PluginsPanelView.cpp"/>
+          <FILE id="Wkx8zY" name="PluginsPanelView.h" compile="0" resource="0"
+                file="../../../src/gui/views/PluginsPanelView.h"/>
+          <FILE id="yri2uW" name="SessionSettingsView.cpp" compile="1" resource="0"
+                file="../../../src/gui/views/SessionSettingsView.cpp"/>
+          <FILE id="ioASWB" name="SessionSettingsView.h" compile="0" resource="0"
+                file="../../../src/gui/views/SessionSettingsView.h"/>
+          <FILE id="ctX6i4" name="SessionTreeContentView.cpp" compile="1" resource="0"
+                file="../../../src/gui/views/SessionTreeContentView.cpp"/>
+          <FILE id="sgglkA" name="SessionTreeContentView.h" compile="0" resource="0"
+                file="../../../src/gui/views/SessionTreeContentView.h"/>
+          <FILE id="KmpiFL" name="VirtualKeyboardView.cpp" compile="1" resource="0"
+                file="../../../src/gui/views/VirtualKeyboardView.cpp"/>
+          <FILE id="f9QGr1" name="VirtualKeyboardView.h" compile="0" resource="0"
+                file="../../../src/gui/views/VirtualKeyboardView.h"/>
+        </GROUP>
+        <GROUP id="{79D613BA-F0B3-94FC-BA26-8D0DABAEE24C}" name="widgets">
+          <FILE id="JJRPjW" name="AudioDeviceSelectorComponent.cpp" compile="1"
+                resource="0" file="../../../src/gui/widgets/AudioDeviceSelectorComponent.cpp"/>
+          <FILE id="P0Seew" name="AudioDeviceSelectorComponent.h" compile="0"
+                resource="0" file="../../../src/gui/widgets/AudioDeviceSelectorComponent.h"/>
+          <FILE id="gAYzeb" name="BreadCrumbComponent.h" compile="0" resource="0"
+                file="../../../src/gui/widgets/BreadCrumbComponent.h"/>
+          <FILE id="PTP20D" name="Console.cpp" compile="1" resource="0" file="../../../src/gui/widgets/Console.cpp"/>
+          <FILE id="ua0O7f" name="Console.h" compile="0" resource="0" file="../../../src/gui/widgets/Console.h"/>
+          <FILE id="KEKn4u" name="HorizontalListBox.cpp" compile="1" resource="0"
+                file="../../../src/gui/widgets/HorizontalListBox.cpp"/>
+          <FILE id="GWnUQT" name="HorizontalListBox.h" compile="0" resource="0"
+                file="../../../src/gui/widgets/HorizontalListBox.h"/>
+          <FILE id="qEk8L3" name="LogListBox.h" compile="0" resource="0" file="../../../src/gui/widgets/LogListBox.h"/>
+          <FILE id="L7VOJv" name="LuaConsole.cpp" compile="1" resource="0" file="../../../src/gui/widgets/LuaConsole.cpp"/>
+          <FILE id="RJkaur" name="LuaConsole.h" compile="0" resource="0" file="../../../src/gui/widgets/LuaConsole.h"/>
+          <FILE id="nn3Q3N" name="MidiBlinker.cpp" compile="1" resource="0" file="../../../src/gui/widgets/MidiBlinker.cpp"/>
+          <FILE id="qXr1b9" name="MidiBlinker.h" compile="0" resource="0" file="../../../src/gui/widgets/MidiBlinker.h"/>
+          <FILE id="u3NK3e" name="MidiChannelSelectComponent.h" compile="0" resource="0"
+                file="../../../src/gui/widgets/MidiChannelSelectComponent.h"/>
+          <FILE id="CXpFrx" name="NodeListComboBox.h" compile="0" resource="0"
+                file="../../../src/gui/widgets/NodeListComboBox.h"/>
+          <FILE id="pu0UtE" name="NodeMidiProgramComponent.cpp" compile="1" resource="0"
+                file="../../../src/gui/widgets/NodeMidiProgramComponent.cpp"/>
+          <FILE id="habxR7" name="NodeMidiProgramComponent.h" compile="0" resource="0"
+                file="../../../src/gui/widgets/NodeMidiProgramComponent.h"/>
+          <FILE id="gekIHZ" name="SessionGraphsListBox.cpp" compile="1" resource="0"
+                file="../../../src/gui/widgets/SessionGraphsListBox.cpp"/>
+          <FILE id="ZBsB9z" name="SessionGraphsListBox.h" compile="0" resource="0"
+                file="../../../src/gui/widgets/SessionGraphsListBox.h"/>
+          <FILE id="nrHb09" name="Spinner.h" compile="0" resource="0" file="../../../src/gui/widgets/Spinner.h"/>
+        </GROUP>
+        <GROUP id="{E23170FF-EBF4-228B-E755-850ABFC273E6}" name="workspace">
+          <FILE id="SzPl6R" name="ContentViewPanel.h" compile="0" resource="0"
+                file="../../../src/gui/workspace/ContentViewPanel.h"/>
+          <FILE id="zv8V0T" name="GraphEditorPanel.h" compile="0" resource="0"
+                file="../../../src/gui/workspace/GraphEditorPanel.h"/>
+          <FILE id="lkq7s8" name="GraphMixerPanel.h" compile="0" resource="0"
+                file="../../../src/gui/workspace/GraphMixerPanel.h"/>
+          <FILE id="vPng9y" name="PanelTypes.cpp" compile="1" resource="0" file="../../../src/gui/workspace/PanelTypes.cpp"/>
+          <FILE id="x3Gtet" name="PanelTypes.h" compile="0" resource="0" file="../../../src/gui/workspace/PanelTypes.h"/>
+          <FILE id="POBnzI" name="PluginsPanel.cpp" compile="1" resource="0"
+                file="../../../src/gui/workspace/PluginsPanel.cpp"/>
+          <FILE id="gkLicy" name="PluginsPanel.h" compile="0" resource="0" file="../../../src/gui/workspace/PluginsPanel.h"/>
+          <FILE id="HNq59x" name="VirtualKeyboardPanel.h" compile="0" resource="0"
+                file="../../../src/gui/workspace/VirtualKeyboardPanel.h"/>
+          <FILE id="JOAo5o" name="WorkspacePanel.h" compile="0" resource="0"
+                file="../../../src/gui/workspace/WorkspacePanel.h"/>
+        </GROUP>
+        <FILE id="jG4tMP" name="AboutComponent.cpp" compile="1" resource="0"
+              file="../../../src/gui/AboutComponent.cpp"/>
+        <FILE id="mSldHg" name="AboutComponent.h" compile="0" resource="0"
+              file="../../../src/gui/AboutComponent.h"/>
+        <FILE id="ACJrvv" name="Artist.h" compile="0" resource="0" file="../../../src/gui/Artist.h"/>
+        <FILE id="cOPRlD" name="AssetTreeView.cpp" compile="1" resource="0"
+              file="../../../src/gui/AssetTreeView.cpp"/>
+        <FILE id="Upv87A" name="AssetTreeView.h" compile="0" resource="0" file="../../../src/gui/AssetTreeView.h"/>
+        <FILE id="CTqLQH" name="AudioIOPanelView.cpp" compile="1" resource="0"
+              file="../../../src/gui/AudioIOPanelView.cpp"/>
+        <FILE id="eDmHJ0" name="AudioIOPanelView.h" compile="0" resource="0"
+              file="../../../src/gui/AudioIOPanelView.h"/>
+        <FILE id="T4u16T" name="BlockComponent.cpp" compile="1" resource="0"
+              file="../../../src/gui/BlockComponent.cpp"/>
+        <FILE id="IHVQr9" name="BlockComponent.h" compile="0" resource="0"
+              file="../../../src/gui/BlockComponent.h"/>
+        <FILE id="YnjlMk" name="Buttons.cpp" compile="1" resource="0" file="../../../src/gui/Buttons.cpp"/>
+        <FILE id="B1ELEb" name="Buttons.h" compile="0" resource="0" file="../../../src/gui/Buttons.h"/>
+        <FILE id="ymppD9" name="ChannelStripComponent.cpp" compile="1" resource="0"
+              file="../../../src/gui/ChannelStripComponent.cpp"/>
+        <FILE id="y37S46" name="ChannelStripComponent.h" compile="0" resource="0"
+              file="../../../src/gui/ChannelStripComponent.h"/>
+        <FILE id="Y8OHjC" name="ConnectionGrid.cpp" compile="1" resource="0"
+              file="../../../src/gui/ConnectionGrid.cpp"/>
+        <FILE id="CWeVwd" name="ConnectionGrid.h" compile="0" resource="0"
+              file="../../../src/gui/ConnectionGrid.h"/>
+        <FILE id="cKxCPw" name="ContentComponent.cpp" compile="1" resource="0"
+              file="../../../src/gui/ContentComponent.cpp"/>
+        <FILE id="gCFLl4" name="ContentComponent.h" compile="0" resource="0"
+              file="../../../src/gui/ContentComponent.h"/>
+        <FILE id="ak4ekL" name="ContentComponentPro.cpp" compile="1" resource="0"
+              file="../../../src/gui/ContentComponentPro.cpp"/>
+        <FILE id="BuZiYq" name="ContentComponentPro.h" compile="0" resource="0"
+              file="../../../src/gui/ContentComponentPro.h"/>
+        <FILE id="c1umXx" name="ContentComponentSolo.cpp" compile="1" resource="0"
+              file="../../../src/gui/ContentComponentSolo.cpp"/>
+        <FILE id="ed8Wle" name="ContentComponentSolo.h" compile="0" resource="0"
+              file="../../../src/gui/ContentComponentSolo.h"/>
+        <FILE id="twamqO" name="ContextMenus.cpp" compile="1" resource="0"
+              file="../../../src/gui/ContextMenus.cpp"/>
+        <FILE id="sIV8YE" name="ContextMenus.h" compile="0" resource="0" file="../../../src/gui/ContextMenus.h"/>
+        <FILE id="ac17os" name="GraphEditorComponent.cpp" compile="1" resource="0"
+              file="../../../src/gui/GraphEditorComponent.cpp"/>
+        <FILE id="uPE4qY" name="GraphEditorComponent.h" compile="0" resource="0"
+              file="../../../src/gui/GraphEditorComponent.h"/>
+        <FILE id="Muh3RL" name="GuiCommon.h" compile="0" resource="0" file="../../../src/gui/GuiCommon.h"/>
+        <FILE id="XaN1sr" name="Icons.cpp" compile="1" resource="0" file="../../../src/gui/Icons.cpp"/>
+        <FILE id="YpVQiy" name="Icons.h" compile="0" resource="0" file="../../../src/gui/Icons.h"/>
+        <FILE id="Mj4LUg" name="LookAndFeel.cpp" compile="1" resource="0" file="../../../src/gui/LookAndFeel.cpp"/>
+        <FILE id="okbHMn" name="LookAndFeel.h" compile="0" resource="0" file="../../../src/gui/LookAndFeel.h"/>
+        <FILE id="mLI5KS" name="LuaTokeniser.cpp" compile="1" resource="0"
+              file="../../../src/gui/LuaTokeniser.cpp"/>
+        <FILE id="yKMm7f" name="LuaTokeniser.h" compile="0" resource="0" file="../../../src/gui/LuaTokeniser.h"/>
+        <FILE id="tq5WBV" name="MainMenu.cpp" compile="1" resource="0" file="../../../src/gui/MainMenu.cpp"/>
+        <FILE id="CXtKim" name="MainMenu.h" compile="0" resource="0" file="../../../src/gui/MainMenu.h"/>
+        <FILE id="uHNHQr" name="MainWindow.cpp" compile="1" resource="0" file="../../../src/gui/MainWindow.cpp"/>
+        <FILE id="rQzKhp" name="MainWindow.h" compile="0" resource="0" file="../../../src/gui/MainWindow.h"/>
+        <FILE id="iFwQOb" name="NavigationConcertinaPanel.cpp" compile="1"
+              resource="0" file="../../../src/gui/NavigationConcertinaPanel.cpp"/>
+        <FILE id="gdszx5" name="NavigationConcertinaPanel.h" compile="0" resource="0"
+              file="../../../src/gui/NavigationConcertinaPanel.h"/>
+        <FILE id="q65maJ" name="NodeChannelStripComponent.h" compile="0" resource="0"
+              file="../../../src/gui/NodeChannelStripComponent.h"/>
+        <FILE id="ZQuR2q" name="NodeEditorFactory.cpp" compile="1" resource="0"
+              file="../../../src/gui/NodeEditorFactory.cpp"/>
+        <FILE id="xebeoS" name="NodeEditorFactory.h" compile="0" resource="0"
+              file="../../../src/gui/NodeEditorFactory.h"/>
+        <FILE id="QdfymV" name="NodeIOConfiguration.cpp" compile="1" resource="0"
+              file="../../../src/gui/NodeIOConfiguration.cpp"/>
+        <FILE id="dbUb2M" name="NodeIOConfiguration.h" compile="0" resource="0"
+              file="../../../src/gui/NodeIOConfiguration.h"/>
+        <FILE id="MqW7BI" name="NoteClipItem.h" compile="0" resource="0" file="../../../src/gui/NoteClipItem.h"/>
+        <FILE id="PCmnc3" name="PluginManagerComponent.cpp" compile="1" resource="0"
+              file="../../../src/gui/PluginManagerComponent.cpp"/>
+        <FILE id="ODDBtk" name="PluginManagerComponent.h" compile="0" resource="0"
+              file="../../../src/gui/PluginManagerComponent.h"/>
+        <FILE id="KzsGtV" name="PluginWindow.cpp" compile="1" resource="0"
+              file="../../../src/gui/PluginWindow.cpp"/>
+        <FILE id="rpQewh" name="PluginWindow.h" compile="0" resource="0" file="../../../src/gui/PluginWindow.h"/>
+        <FILE id="EBMMhv" name="PreferencesComponent.cpp" compile="1" resource="0"
+              file="../../../src/gui/PreferencesComponent.cpp"/>
+        <FILE id="Ks67M0" name="PreferencesComponent.h" compile="0" resource="0"
+              file="../../../src/gui/PreferencesComponent.h"/>
+        <FILE id="hagHvD" name="RackContentView.cpp" compile="1" resource="0"
+              file="../../../src/gui/RackContentView.cpp"/>
+        <FILE id="N3UsYt" name="RackContentView.h" compile="0" resource="0"
+              file="../../../src/gui/RackContentView.h"/>
+        <FILE id="Utqxxa" name="SequencerClipItem.cpp" compile="1" resource="0"
+              file="../../../src/gui/SequencerClipItem.cpp"/>
+        <FILE id="ZZDUTP" name="SequencerClipItem.h" compile="0" resource="0"
+              file="../../../src/gui/SequencerClipItem.h"/>
+        <FILE id="F7LRkA" name="SequencerComponent.cpp" compile="1" resource="0"
+              file="../../../src/gui/SequencerComponent.cpp"/>
+        <FILE id="x8q26w" name="SequencerComponent.h" compile="0" resource="0"
+              file="../../../src/gui/SequencerComponent.h"/>
+        <FILE id="hQFSI2" name="SessionImportWizard.cpp" compile="1" resource="0"
+              file="../../../src/gui/SessionImportWizard.cpp"/>
+        <FILE id="fksD4k" name="SessionImportWizard.h" compile="0" resource="0"
+              file="../../../src/gui/SessionImportWizard.h"/>
+        <FILE id="xnicYe" name="SessionTreePanel.cpp" compile="1" resource="0"
+              file="../../../src/gui/SessionTreePanel.cpp"/>
+        <FILE id="vRaoK5" name="SessionTreePanel.h" compile="0" resource="0"
+              file="../../../src/gui/SessionTreePanel.h"/>
+        <FILE id="cpegFE" name="SystemTray.cpp" compile="1" resource="0" file="../../../src/gui/SystemTray.cpp"/>
+        <FILE id="KmHsiN" name="SystemTray.h" compile="0" resource="0" file="../../../src/gui/SystemTray.h"/>
+        <FILE id="MIcfpP" name="TempoAndMeterBar.h" compile="0" resource="0"
+              file="../../../src/gui/TempoAndMeterBar.h"/>
+        <FILE id="O2miSA" name="Timeline.h" compile="0" resource="0" file="../../../src/gui/Timeline.h"/>
+        <FILE id="PfvTwk" name="TransportBar.cpp" compile="1" resource="0"
+              file="../../../src/gui/TransportBar.cpp"/>
+        <FILE id="tjAATR" name="TransportBar.h" compile="0" resource="0" file="../../../src/gui/TransportBar.h"/>
+        <FILE id="jjMori" name="TreeviewBase.cpp" compile="1" resource="0"
+              file="../../../src/gui/TreeviewBase.cpp"/>
+        <FILE id="NP77oJ" name="TreeviewBase.h" compile="0" resource="0" file="../../../src/gui/TreeviewBase.h"/>
+        <FILE id="Pz8lMM" name="ViewHelpers.cpp" compile="1" resource="0" file="../../../src/gui/ViewHelpers.cpp"/>
+        <FILE id="H1IHVz" name="ViewHelpers.h" compile="0" resource="0" file="../../../src/gui/ViewHelpers.h"/>
+        <FILE id="FXH1NB" name="Window.cpp" compile="1" resource="0" file="../../../src/gui/Window.cpp"/>
+        <FILE id="BMy7lt" name="Window.h" compile="0" resource="0" file="../../../src/gui/Window.h"/>
+        <FILE id="k9l94Y" name="WindowManager.cpp" compile="1" resource="0"
+              file="../../../src/gui/WindowManager.cpp"/>
+        <FILE id="CsZUPD" name="WindowManager.h" compile="0" resource="0" file="../../../src/gui/WindowManager.h"/>
+        <FILE id="LiZgrV" name="Workspace.cpp" compile="1" resource="0" file="../../../src/gui/Workspace.cpp"/>
+        <FILE id="D2uLXn" name="Workspace.h" compile="0" resource="0" file="../../../src/gui/Workspace.h"/>
+      </GROUP>
+      <GROUP id="{DD979694-5AE0-234A-ECE1-747817F6800F}" name="messages">
+        <FILE id="BUVhes" name="ControllerDeviceMessages.h" compile="0" resource="0"
+              file="../../../src/messages/ControllerDeviceMessages.h"/>
+        <FILE id="i5g0Xu" name="GuiMessages.h" compile="0" resource="0" file="../../../src/messages/GuiMessages.h"/>
+      </GROUP>
+      <GROUP id="{499CFF4E-57EC-DE21-0262-C44280EF7835}" name="plugins">
+        <FILE id="QCmQjD" name="PluginEditor.cpp" compile="1" resource="0"
+              file="../../../src/plugins/PluginEditor.cpp"/>
+        <FILE id="LvdsC5" name="PluginEditor.h" compile="0" resource="0" file="../../../src/plugins/PluginEditor.h"/>
+        <FILE id="Kd6GA8" name="PluginProcessor.cpp" compile="1" resource="0"
+              file="../../../src/plugins/PluginProcessor.cpp"/>
+        <FILE id="QhEJyz" name="PluginProcessor.h" compile="0" resource="0"
+              file="../../../src/plugins/PluginProcessor.h"/>
+      </GROUP>
+      <GROUP id="{157AA712-A251-0DED-CAAB-2093AD5216C2}" name="scripting">
+        <FILE id="rIe7XM" name="DSPScript.cpp" compile="1" resource="0" file="../../../src/scripting/DSPScript.cpp"/>
+        <FILE id="t8Ejnz" name="DSPScript.h" compile="0" resource="0" file="../../../src/scripting/DSPScript.h"/>
+        <FILE id="VJ4Dt3" name="DSPUIScript.cpp" compile="1" resource="0" file="../../../src/scripting/DSPUIScript.cpp"/>
+        <FILE id="NZU20Z" name="DSPUIScript.h" compile="0" resource="0" file="../../../src/scripting/DSPUIScript.h"/>
+        <FILE id="GRJx1i" name="JuceBindings.cpp" compile="1" resource="0"
+              file="../../../src/scripting/JuceBindings.cpp"/>
+        <FILE id="xOavCF" name="LuaBindings.cpp" compile="1" resource="0" file="../../../src/scripting/LuaBindings.cpp"/>
+        <FILE id="mpjTne" name="LuaBindings.h" compile="0" resource="0" file="../../../src/scripting/LuaBindings.h"/>
+        <FILE id="nOwjoS" name="LuaLib.cpp" compile="1" resource="0" file="../../../src/scripting/LuaLib.cpp"/>
+        <FILE id="HVOHvR" name="Script.cpp" compile="1" resource="0" file="../../../src/scripting/Script.cpp"/>
+        <FILE id="dhjJ6p" name="Script.h" compile="0" resource="0" file="../../../src/scripting/Script.h"/>
+        <FILE id="peTmz5" name="ScriptDescription.cpp" compile="1" resource="0"
+              file="../../../src/scripting/ScriptDescription.cpp"/>
+        <FILE id="sIgcc5" name="ScriptDescription.h" compile="0" resource="0"
+              file="../../../src/scripting/ScriptDescription.h"/>
+        <FILE id="ZEdAEn" name="ScriptingEngine.cpp" compile="1" resource="0"
+              file="../../../src/scripting/ScriptingEngine.cpp"/>
+        <FILE id="DSSQCx" name="ScriptingEngine.h" compile="0" resource="0"
+              file="../../../src/scripting/ScriptingEngine.h"/>
+        <FILE id="dexlxA" name="ScriptInstance.h" compile="0" resource="0"
+              file="../../../src/scripting/ScriptInstance.h"/>
+        <FILE id="Dj9C1s" name="ScriptManager.cpp" compile="1" resource="0"
+              file="../../../src/scripting/ScriptManager.cpp"/>
+        <FILE id="eChiN4" name="ScriptManager.h" compile="0" resource="0" file="../../../src/scripting/ScriptManager.h"/>
+      </GROUP>
+      <GROUP id="{BABAFE4B-1C42-02FD-52CE-D9CC2B60A1E7}" name="session">
+        <FILE id="iGzcqT" name="Asset.cpp" compile="1" resource="0" file="../../../src/session/Asset.cpp"/>
+        <FILE id="T9yTFu" name="Asset.h" compile="0" resource="0" file="../../../src/session/Asset.h"/>
+        <FILE id="eqnDMj" name="AssetTree.cpp" compile="1" resource="0" file="../../../src/session/AssetTree.cpp"/>
+        <FILE id="y9WiLE" name="AssetTree.h" compile="0" resource="0" file="../../../src/session/AssetTree.h"/>
+        <FILE id="cHmuUg" name="AssetType.h" compile="0" resource="0" file="../../../src/session/AssetType.h"/>
+        <FILE id="dOVZXz" name="ClipModel.h" compile="0" resource="0" file="../../../src/session/ClipModel.h"/>
+        <FILE id="LQPoBe" name="CommandManager.h" compile="0" resource="0"
+              file="../../../src/session/CommandManager.h"/>
+        <FILE id="Ac5CDi" name="ControllerDevice.cpp" compile="1" resource="0"
+              file="../../../src/session/ControllerDevice.cpp"/>
+        <FILE id="q5latv" name="ControllerDevice.h" compile="0" resource="0"
+              file="../../../src/session/ControllerDevice.h"/>
+        <FILE id="PdtA8u" name="DeviceManager.cpp" compile="1" resource="0"
+              file="../../../src/session/DeviceManager.cpp"/>
+        <FILE id="AzRYS8" name="DeviceManager.h" compile="0" resource="0" file="../../../src/session/DeviceManager.h"/>
+        <FILE id="tFk9q7" name="Graph.cpp" compile="1" resource="0" file="../../../src/session/Graph.cpp"/>
+        <FILE id="hl5iwX" name="Graph.h" compile="0" resource="0" file="../../../src/session/Graph.h"/>
+        <FILE id="dxB64G" name="MediaManager.cpp" compile="1" resource="0"
+              file="../../../src/session/MediaManager.cpp"/>
+        <FILE id="bAAG9s" name="MediaManager.h" compile="0" resource="0" file="../../../src/session/MediaManager.h"/>
+        <FILE id="BXQ1xB" name="MediaModel.h" compile="0" resource="0" file="../../../src/session/MediaModel.h"/>
+        <FILE id="ubh8Cj" name="MediaStorage.h" compile="0" resource="0" file="../../../src/session/MediaStorage.h"/>
+        <FILE id="AssMiu" name="MidiClip.cpp" compile="1" resource="0" file="../../../src/session/MidiClip.cpp"/>
+        <FILE id="TtXMtV" name="MidiClip.h" compile="0" resource="0" file="../../../src/session/MidiClip.h"/>
+        <FILE id="Dm5SUw" name="Module.h" compile="0" resource="0" file="../../../src/session/Module.h"/>
+        <FILE id="v6t6sR" name="Node.cpp" compile="1" resource="0" file="../../../src/session/Node.cpp"/>
+        <FILE id="hp9I4G" name="Node.h" compile="0" resource="0" file="../../../src/session/Node.h"/>
+        <FILE id="GZbuci" name="Note.cpp" compile="1" resource="0" file="../../../src/session/Note.cpp"/>
+        <FILE id="T8jE2K" name="Note.h" compile="0" resource="0" file="../../../src/session/Note.h"/>
+        <FILE id="o084wv" name="NoteSequence.cpp" compile="1" resource="0"
+              file="../../../src/session/NoteSequence.cpp"/>
+        <FILE id="dtC5IR" name="NoteSequence.h" compile="0" resource="0" file="../../../src/session/NoteSequence.h"/>
+        <FILE id="TtfVtr" name="PluginManager.cpp" compile="1" resource="0"
+              file="../../../src/session/PluginManager.cpp"/>
+        <FILE id="NJI5zR" name="PluginManager.h" compile="0" resource="0" file="../../../src/session/PluginManager.h"/>
+        <FILE id="S5VrSw" name="Presets.h" compile="0" resource="0" file="../../../src/session/Presets.h"/>
+        <FILE id="C8Esm7" name="Sequence.cpp" compile="1" resource="0" file="../../../src/session/Sequence.cpp"/>
+        <FILE id="H6aSRO" name="Sequence.h" compile="0" resource="0" file="../../../src/session/Sequence.h"/>
+        <FILE id="hlZSy8" name="Session.cpp" compile="1" resource="0" file="../../../src/session/Session.cpp"/>
+        <FILE id="E7cYx9" name="Session.h" compile="0" resource="0" file="../../../src/session/Session.h"/>
+        <FILE id="gfNLiL" name="SessionTrack.cpp" compile="1" resource="0"
+              file="../../../src/session/SessionTrack.cpp"/>
+        <FILE id="N703r2" name="TempoMap.h" compile="0" resource="0" file="../../../src/session/TempoMap.h"/>
+        <FILE id="rqJzl2" name="TrackModel.h" compile="0" resource="0" file="../../../src/session/TrackModel.h"/>
+      </GROUP>
+      <FILE id="W4LGIC" name="CapsLock.cpp" compile="1" resource="0" file="../../../src/CapsLock.cpp"/>
+      <FILE id="os5KoB" name="CapsLock.h" compile="0" resource="0" file="../../../src/CapsLock.h"/>
+      <FILE id="n68QmO" name="Commands.cpp" compile="1" resource="0" file="../../../src/Commands.cpp"/>
+      <FILE id="UbfeU1" name="Commands.h" compile="0" resource="0" file="../../../src/Commands.h"/>
+      <FILE id="sPkKfY" name="Common.h" compile="0" resource="0" file="../../../src/Common.h"/>
+      <FILE id="PwabOV" name="CommonConfig.h" compile="0" resource="0" file="../../../src/CommonConfig.h"/>
+      <FILE id="Ut9nsD" name="DataPath.cpp" compile="1" resource="0" file="../../../src/DataPath.cpp"/>
+      <FILE id="vHCFkS" name="DataPath.h" compile="0" resource="0" file="../../../src/DataPath.h"/>
+      <FILE id="e0dA6G" name="ElementApp.h" compile="0" resource="0" file="../../../src/ElementApp.h"/>
+      <FILE id="XZq6Kg" name="Globals.cpp" compile="1" resource="0" file="../../../src/Globals.cpp"/>
+      <FILE id="TZjOt6" name="Globals.h" compile="0" resource="0" file="../../../src/Globals.h"/>
+      <FILE id="oO0ONn" name="Messages.cpp" compile="1" resource="0" file="../../../src/Messages.cpp"/>
+      <FILE id="aGD6BJ" name="Messages.h" compile="0" resource="0" file="../../../src/Messages.h"/>
+      <FILE id="RtjXCE" name="Module.h" compile="0" resource="0" file="../../../src/Module.h"/>
+      <FILE id="dUuk20" name="PortCount.h" compile="0" resource="0" file="../../../src/PortCount.h"/>
+      <FILE id="lkgVrq" name="RunMode.h" compile="0" resource="0" file="../../../src/RunMode.h"/>
+      <FILE id="c10rQn" name="ScopedCallback.h" compile="0" resource="0"
+            file="../../../src/ScopedCallback.h"/>
+      <FILE id="ur6ELH" name="ScopedFlag.h" compile="0" resource="0" file="../../../src/ScopedFlag.h"/>
+      <FILE id="gjvz6h" name="Settings.cpp" compile="1" resource="0" file="../../../src/Settings.cpp"/>
+      <FILE id="k2tFuG" name="Settings.h" compile="0" resource="0" file="../../../src/Settings.h"/>
+      <FILE id="SS9kBd" name="Signals.h" compile="0" resource="0" file="../../../src/Signals.h"/>
+      <FILE id="gQXMRQ" name="URIs.h" compile="0" resource="0" file="../../../src/URIs.h"/>
+      <FILE id="kBCMt8" name="URLs.h" compile="0" resource="0" file="../../../src/URLs.h"/>
+      <FILE id="kiLqzH" name="Utils.cpp" compile="1" resource="0" file="../../../src/Utils.cpp"/>
+      <FILE id="hHIdfm" name="Utils.h" compile="0" resource="0" file="../../../src/Utils.h"/>
+      <FILE id="AeuwkG" name="Version.cpp" compile="1" resource="0" file="../../../src/Version.cpp"/>
+      <FILE id="Cf9r7Q" name="Version.h" compile="0" resource="0" file="../../../src/Version.h"/>
+    </GROUP>
+    <FILE id="lsuqJS" name="ElementMFX.cpp" compile="1" resource="0" file="Source/ElementMFX.cpp"/>
+  </MAINGROUP>
+  <EXPORTFORMATS>
+    <XCODE_MAC targetFolder="Builds/MacOSX" smallIcon="RalCSg" bigIcon="RalCSg"
+               userNotes="" postbuildCommand="cd ../../../../..&#10;sh tools/osx-lua-copy.sh &quot;${BUILT_PRODUCTS_DIR}/${FULL_PRODUCT_NAME}&quot;&#10;"
+               hardenedRuntime="1" hardenedRuntimeOptions="com.apple.security.cs.allow-jit,com.apple.security.cs.disable-library-validation,com.apple.security.device.audio-input"
+               xcodeValidArchs="arm64,x86_64" extraCompilerFlags="-Wno-deprecated-declarations&#10;-Wno-comma&#10;-Wno-unused-function&#10;-Wno-unused-variable&#10;">
+      <CONFIGURATIONS>
+        <CONFIGURATION name="Debug" enablePluginBinaryCopyStep="1" isDebug="1" optimisation="1"
+                       linkTimeOptimisation="0" targetName="KV_ElementMFX" headerPath="/opt/kushview/include&#10;/usr/local/include"
+                       osxCompatibility="10.11 SDK" osxArchitecture="64BitIntel" cppLibType="libc++"
+                       aaxBinaryLocation="$(HOME)/Library/Audio/Plug-Ins/AAX_unsigned"
+                       customXcodeFlags="REZ_SEARCH_PATHS=$(DEVELOPER_DIR)/Platforms/MacOSX.platform/Developer/SDKs/MacOSX.sdk/System/Library/Frameworks/AudioUnit.framework/Headers,&#10;REZ_PREPROCESSOR_DEFINITIONS=-d EL_REZ"
+                       binaryPath="../../../build/Debug"/>
+        <CONFIGURATION name="Release" enablePluginBinaryCopyStep="1" isDebug="0" optimisation="3"
+                       linkTimeOptimisation="1" targetName="KV_ElementMFX" aaxBinaryLocation="$(HOME)/Library/Audio/Plug-Ins/AAX_unsigned"
+                       codeSigningIdentity="9511F5241B78B0D38961CD756873066A5F0ED225"
+                       cppLibType="libc++" osxArchitecture="64BitIntel" osxCompatibility="10.11 SDK"
+                       headerPath="/opt/kushview/include&#10;/usr/local/include" customXcodeFlags="REZ_SEARCH_PATHS=$(DEVELOPER_DIR)/Platforms/MacOSX.platform/Developer/SDKs/MacOSX.sdk/System/Library/Frameworks/AudioUnit.framework/Headers,&#10;REZ_PREPROCESSOR_DEFINITIONS=-d EL_REZ,&#10;OTHER_CODE_SIGN_FLAGS=--timestamp --deep,&#10;CODE_SIGN_INJECT_BASE_ENTITLEMENTS=NO"
+                       binaryPath="../../../build/Release"/>
+      </CONFIGURATIONS>
+      <MODULEPATHS>
+        <MODULEPATH id="juce_core" path="../../../libs/JUCE/modules"/>
+        <MODULEPATH id="juce_events" path="../../../libs/JUCE/modules"/>
+        <MODULEPATH id="juce_graphics" path="../../../libs/JUCE/modules"/>
+        <MODULEPATH id="juce_data_structures" path="../../../libs/JUCE/modules"/>
+        <MODULEPATH id="juce_gui_basics" path="../../../libs/JUCE/modules"/>
+        <MODULEPATH id="juce_gui_extra" path="../../../libs/JUCE/modules"/>
+        <MODULEPATH id="juce_cryptography" path="../../../libs/JUCE/modules"/>
+        <MODULEPATH id="juce_audio_basics" path="../../../libs/JUCE/modules"/>
+        <MODULEPATH id="juce_audio_devices" path="../../../libs/JUCE/modules"/>
+        <MODULEPATH id="juce_audio_formats" path="../../../libs/JUCE/modules"/>
+        <MODULEPATH id="juce_audio_processors" path="../../../libs/JUCE/modules"/>
+        <MODULEPATH id="juce_audio_plugin_client" path="../../../libs/JUCE/modules"/>
+        <MODULEPATH id="juce_audio_utils" path="../../../libs/JUCE/modules"/>
+        <MODULEPATH id="kv_core" path="../../../libs/kv/modules"/>
+        <MODULEPATH id="kv_engines" path="../../../libs/kv/modules"/>
+        <MODULEPATH id="kv_gui" path="../../../libs/kv/modules"/>
+        <MODULEPATH id="kv_models" path="../../../libs/kv/modules"/>
+        <MODULEPATH id="juce_dsp" path="../../../libs/JUCE/modules"/>
+        <MODULEPATH id="juce_osc" path="../../../libs/JUCE/modules"/>
+      </MODULEPATHS>
+    </XCODE_MAC>
+  </EXPORTFORMATS>
+  <MODULES>
+    <MODULE id="juce_audio_basics" showAllCode="1" useLocalCopy="0" useGlobalPath="0"/>
+    <MODULE id="juce_audio_devices" showAllCode="1" useLocalCopy="0" useGlobalPath="0"/>
+    <MODULE id="juce_audio_formats" showAllCode="1" useLocalCopy="0" useGlobalPath="0"/>
+    <MODULE id="juce_audio_plugin_client" showAllCode="1" useLocalCopy="0"
+            useGlobalPath="0"/>
+    <MODULE id="juce_audio_processors" showAllCode="1" useLocalCopy="0" useGlobalPath="0"/>
+    <MODULE id="juce_audio_utils" showAllCode="1" useLocalCopy="0" useGlobalPath="0"/>
+    <MODULE id="juce_core" showAllCode="1" useLocalCopy="0" useGlobalPath="0"/>
+    <MODULE id="juce_cryptography" showAllCode="1" useLocalCopy="0" useGlobalPath="0"/>
+    <MODULE id="juce_data_structures" showAllCode="1" useLocalCopy="0" useGlobalPath="0"/>
+    <MODULE id="juce_dsp" showAllCode="1" useLocalCopy="0" useGlobalPath="0"/>
+    <MODULE id="juce_events" showAllCode="1" useLocalCopy="0" useGlobalPath="0"/>
+    <MODULE id="juce_graphics" showAllCode="1" useLocalCopy="0" useGlobalPath="0"/>
+    <MODULE id="juce_gui_basics" showAllCode="1" useLocalCopy="0" useGlobalPath="0"/>
+    <MODULE id="juce_gui_extra" showAllCode="1" useLocalCopy="0" useGlobalPath="0"/>
+    <MODULE id="juce_osc" showAllCode="1" useLocalCopy="0" useGlobalPath="0"/>
+    <MODULE id="kv_core" showAllCode="1" useLocalCopy="0" useGlobalPath="0"/>
+    <MODULE id="kv_engines" showAllCode="1" useLocalCopy="0" useGlobalPath="0"/>
+    <MODULE id="kv_gui" showAllCode="1" useLocalCopy="0" useGlobalPath="0"/>
+    <MODULE id="kv_models" showAllCode="1" useLocalCopy="0" useGlobalPath="0"/>
+  </MODULES>
+  <JUCEOPTIONS JUCE_QUICKTIME="disabled" KV_LV2_PLUGIN_HOST="0" JUCE_PLUGINHOST_VST="1"
+               JUCE_PLUGINHOST_VST3="1" JUCE_PLUGINHOST_AU="1" KV_DOCKING_WINDOWS="1"
+               JUCE_WIN_PER_MONITOR_DPI_AWARE="1"/>
+  <LIVE_SETTINGS>
+    <OSX/>
+    <WINDOWS/>
+    <LINUX/>
+  </LIVE_SETTINGS>
+</JUCERPROJECT>