--- conflicted
+++ resolved
@@ -94,12 +94,8 @@
                 "${workspaceRoot}/libs/lua-kv/src/*",
                 "${workspaceRoot}/src/*",
                 "${workspaceRoot}/test/*",
-<<<<<<< HEAD
-                "/opt/kushview/include",
+                "/opt/kushview/include/*",
                 "/Applications/Xcode.app/Contents/Developer/Platforms/MacOSX.platform/Developer/SDKs/MacOSX.sdk/usr/include"
-=======
-                "/opt/kushview/include/*"
->>>>>>> 0ce87787
             ]
         },
         {
